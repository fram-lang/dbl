--- conflicted
+++ resolved
@@ -32,11 +32,7 @@
   | Some x => x
   end
 
-<<<<<<< HEAD
-{## Maps value stored in `Some'. ##}
-=======
 {## Maps value stored in `Some`. ##}
->>>>>>> 1dde2b94
 pub method map self f =
   match self with
   | None   => None
