{# This file is part of DBL, released under MIT license.
 # See LICENSE for details.
 #}

pub data rec List A = [] | (::) of A, List A

pub data Pair X Y = (,) of X, Y

pub data Either X Y = Left of X | Right of Y

<<<<<<< HEAD
pub data Ordered = Lt | Eq | Gt
=======
pub data Result A E = Ok of A | Err of E
>>>>>>> 19000740
<|MERGE_RESOLUTION|>--- conflicted
+++ resolved
@@ -8,8 +8,6 @@
 
 pub data Either X Y = Left of X | Right of Y
 
-<<<<<<< HEAD
 pub data Ordered = Lt | Eq | Gt
-=======
-pub data Result A E = Ok of A | Err of E
->>>>>>> 19000740
+
+pub data Result A E = Ok of A | Err of E