--- conflicted
+++ resolved
@@ -51,21 +51,6 @@
   pub let ofInt (n : Int) = n.toInt64
 end
 
-<<<<<<< HEAD
-pub let max (x : Int) (y : Int) =
-  if x > y then x else y
-
-pub let strListCat = extern dbl_strListCat : List String -> String
-
-pub let rec mkStr (s : String) (l : Int) = 
-  if l <= 0 then
-    ""
-  else if l % 2 == 0 then
-   (let s' = mkStr s (l / 2) in
-    s' + s')
-  else
-   (let s' = mkStr s (l / 2) in
-=======
 ## Returns the greater of two elements `x` and `y`.
 pub let max {T, method lt : T -> T ->> Bool} (x : T) (y : T) =
   if y < x then x else y
@@ -86,5 +71,4 @@
     s' + s')
   else
    (let s' = replicate s (n / 2) in
->>>>>>> 1dde2b94
     s' + (s' + s))