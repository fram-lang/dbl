--- conflicted
+++ resolved
@@ -50,8 +50,6 @@
   pub let one  = 1L
   pub let ofInt (n : Int) = n.toInt64
 end
-<<<<<<< HEAD
-=======
 
 ## Returns the greater of two elements `x` and `y`.
 pub let max {T, method lt : T -> T ->> Bool} (x : T) (y : T) =
@@ -73,5 +71,4 @@
     s' + s')
   else
    (let s' = replicate s (n / 2) in
-    s' + (s' + s))
->>>>>>> 19000740
+    s' + (s' + s))