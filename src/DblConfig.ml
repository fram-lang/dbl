(* This file is part of DBL, released under MIT license.
 * See LICENSE for details.
 *)

(** Global configuration of the interpreter *)

let src_extension = ".fram"

let prog_args : string list ref = ref []

let stdlib_path =
  match Sys.getenv_opt "DBL_LIB" with
  | Some path -> path
  | None      ->
    begin match Sys.getenv_opt "OPAM_SWITCH_PREFIX" with
    | Some path ->
      List.fold_left Filename.concat path [ "lib"; "dbl"; "stdlib" ]
    | None      -> Filename.concat Filename.current_dir_name "lib"
    end

let local_mod_prefix = "Main"

let lib_search_dirs   : string list ref = ref [ ]
let local_search_dirs : string list ref = ref [ ]

let display_error_context = ref true

let print_colors_auto () =
  Unix.isatty Unix.stdout

let display_colors = ref (print_colors_auto ())

let print_colors_of_string = function
  | "always" -> display_colors := true
  | "never"  -> display_colors := false
  | "auto"   -> display_colors := print_colors_auto ()
  | _ -> assert false

<<<<<<< HEAD

let compile_glob = Dune_glob.V1.of_string

let test_globs : Dune_glob.V1.t list ref = ref [ ]
let test_tagless = ref false

let test_active (tags : string list) =
  match tags with
  | [] -> !test_tagless
  | _ -> 
    List.exists 
      (fun s -> List.exists (fun g -> Dune_glob.V1.test g s) !test_globs) tags
=======
(** Use `show` method for pretty-printing in REPL. *)
let repl_show_printing = ref true
>>>>>>> b0515e82
<|MERGE_RESOLUTION|>--- conflicted
+++ resolved
@@ -36,7 +36,6 @@
   | "auto"   -> display_colors := print_colors_auto ()
   | _ -> assert false
 
-<<<<<<< HEAD
 
 let compile_glob = Dune_glob.V1.of_string
 
@@ -46,10 +45,9 @@
 let test_active (tags : string list) =
   match tags with
   | [] -> !test_tagless
-  | _ -> 
+  | _  -> 
     List.exists 
       (fun s -> List.exists (fun g -> Dune_glob.V1.test g s) !test_globs) tags
-=======
+
 (** Use `show` method for pretty-printing in REPL. *)
-let repl_show_printing = ref true
->>>>>>> b0515e82
+let repl_show_printing = ref true