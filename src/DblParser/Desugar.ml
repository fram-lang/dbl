--- conflicted
+++ resolved
@@ -376,13 +376,9 @@
     make (NP_Val(n, p, Some (tr_scheme_expr sch)))
   | FldModule { data = NPName name; _ } -> make (NP_Module(false, name))
   | FldModule _ -> Error.fatal (Error.desugar_error fld.pos)
-<<<<<<< HEAD
   | FldOpen     -> make (NP_Open false)
-=======
-  | FldOpen     -> make (NP_Open public)
   | FldNameFn _ | FldNameEffectFn _ -> 
     Error.fatal (Error.desugar_error fld.pos)
->>>>>>> 9dcabaa9
 
 (** Translate a parameter declaration *)
 let tr_param_decl (fld : Raw.field) =
@@ -765,27 +761,15 @@
     let pat = tr_pattern pat in
     let eff = tr_type_arg_opt pos eff_opt in
     let body = tr_expr body in
-<<<<<<< HEAD
     make_attr [ make (DHandlePat(pat, eff, body)) ]
   | DModule(x, defs) ->
     make_attr [ make @@ DModule(false, x, tr_defs defs) ]
   | DOpen(path) -> 
     make_attr [ make @@ DOpen(false, path) ]
+  | DSection(defs) ->
+    make_attr [ make @@ DSection(tr_defs defs) ]
   
   | DRec(defs) when List.for_all node_is_rec_data defs ->
-=======
-    [ make (DHandlePat(pat, eff, body)) ]
-  | DModule(pub, x, defs) ->
-    let public = public || pub in
-    [ make (DModule(public, x, tr_defs defs)) ]
-  | DSection(pub, defs) ->
-    let public = public || pub in
-    [ make (DSection(tr_defs ~public defs)) ]
-  | DOpen(pub, path) -> 
-    let public = public || pub in
-    [ make (DOpen(public, path)) ]
-  | DRec(pub, defs) when List.for_all node_is_rec_data defs ->
->>>>>>> 9dcabaa9
     (* This case is a quick fix to make most record accessors
        not marked impure if they aren't. (Explained #160) *)
     (* TODO: Remove when more robust solution is implemented *)
