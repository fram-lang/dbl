--- conflicted
+++ resolved
@@ -288,17 +288,10 @@
   | EList []         -> NPName (tr_ctor_name (make Raw.CNNil))
   | ESelect(path, p) -> path_append path (tr_ctor_pattern p)
 
-<<<<<<< HEAD
   | EWildcard | ENum _ | ENum64 _ | EStr _ | EChr _ | EParen _ | EVar _
   | EImplicit _ | EFn _ | EApp _ | EDefs _ | EMatch _ | EHandler _ | EEffect _
   | ERecord _ | EMethod _ | EExtern _ | EAnnot _ | EIf _ | EBOp _ | EUOp _
-  | EList (_ :: _) | EPub _ ->
-=======
-  | EWildcard | ENum _ | EStr _ | EChr _ | EParen _ | EVar _ | EImplicit _
-  | EFn _ | EApp _ | EDefs _ | EMatch _ | EHandler _ | EEffect _ | ERecord _
-  | EMethod _ | EExtern _ | EAnnot _ | EIf _ | EBOp _ | EUOp _ | EList (_ :: _)
-  | EPub _ | EMethodCall _  ->
->>>>>>> b8267457
+  | EList (_ :: _) | EPub _ | EMethodCall _ ->
     Error.fatal (Error.desugar_error p.pos)
 
 (** Translate a pattern *)
@@ -331,13 +324,8 @@
   | EAnnot(p, sch) -> make (PAnnot(tr_pattern ~public p, tr_scheme_expr sch))
   | EBOp(p1, op, p2) ->
     let c_name = {op with data = NPName (tr_bop_id op)} in
-<<<<<<< HEAD
-    make
-      (PCtor(c_name, [], [], [tr_pattern ~public p1; tr_pattern ~public p2]))
-=======
     let ps = [tr_pattern ~public p1; tr_pattern ~public p2] in
     make (PCtor(c_name, CNParams([], []), ps))
->>>>>>> b8267457
   | EUOp(op, p1) ->
     let c_name = {op with data = NPName (make_uop_id op.data)} in
     make (PCtor(c_name, CNParams([], []), [tr_pattern ~public p1]))
@@ -512,17 +500,10 @@
     | EUOpID    x -> make (EVar      (prepend_path (make_uop_id x)))
     | EList    [] -> make (EVar      (prepend_path (tr_ctor_name' CNNil)))
     
-<<<<<<< HEAD
     | EWildcard | ENum _ | ENum64 _ | EStr _ | EChr _ | EParen _ | EFn _
     | EApp _ | EEffect _ | EDefs _ | EMatch _ | ERecord _ | EHandler _
     | EExtern _ | EAnnot _ | EIf _ | EMethod _ | ESelect _ | EBOp _ | EUOp _
-    | EList (_ :: _) | EPub _ ->
-=======
-    | EWildcard | ENum _ | EStr _ | EChr _ | EParen _ | EFn _ | EApp _
-    | EEffect _ | EDefs _ | EMatch _ | ERecord _ | EHandler _ | EExtern _
-    | EAnnot _ | EIf _ | EMethod _ | ESelect _ | EBOp _ | EUOp _
     | EList (_ :: _) | EPub _ | EMethodCall _ ->
->>>>>>> b8267457
       Error.fatal (Error.desugar_error e.pos)
     end
 
