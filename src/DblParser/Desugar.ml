--- conflicted
+++ resolved
@@ -445,76 +445,17 @@
 
 (* ========================================================================= *)
 
-<<<<<<< HEAD
-(** Mutually recursive definitions *)
-type rec_defs =
-  | RD_Data of data_def list
-    (** Mutually recursive types *)
-
-  | RD_Fun of rec_fun list
-    (** Mutually recursive functions *)
-
-let determine_rec_defs_kind defs =
-  match defs with
-  | [] -> assert false
-  | def :: _ ->
-    begin match def.data with
-    | DLetId _ | DLetFun _ | DFunRec _ -> RD_Fun []
-    | DData _ | DDataRec _ -> RD_Data []
-    | DLetPat _ | DMethodFn _ | DLabel _ | DHandlePat _
-    | DImplicit _ | DModule _ | DOpen _ | DReplExpr _ ->
-      Error.fatal (Error.desugar_error def.pos)
-    end
-
-let prepend_rec_def rdefs def =
-  match def.data, rdefs with
-  | DLetId(x, body), RD_Fun fds ->
-    let fd = { def with data = RecFun(x, [], [], body) } in
-    RD_Fun(fd :: fds)
-  | DLetFun(x, targs, nargs, body), RD_Fun fds ->
-    let fd = { def with data = RecFun(x, targs, nargs, body) } in
-    RD_Fun(fd :: fds)
-  | DFunRec fds1, RD_Fun fds2 ->
-    RD_Fun (List.rev_append fds1 fds2)
-  | DData dd, RD_Data dds -> RD_Data (dd :: dds)
-  | DDataRec dds1, RD_Data dds2 ->
-    RD_Data (List.rev_append dds1 dds2)
-
-  | (DLetId _ | DLetFun _ | DFunRec _), RD_Data _
-  | (DData _ | DDataRec _), RD_Fun _
-  | DLetPat _, _ | DMethodFn _, _ | DLabel _, _ | DHandlePat _, _
-  | DImplicit _, _ | DModule _, _ | DOpen _, _ | DReplExpr _, _ ->
-    Error.fatal (Error.desugar_error def.pos)
-
-(** add more definitions in reversed order to given recursive definitions *)
-let prepend_rec_defs defs rdefs =
-  List.fold_left prepend_rec_def rdefs defs
-
-(** Reverse recursive definitions *)
-let rev_rec_defs defs =
-  match defs with
-  | RD_Data dds -> RD_Data (List.rev dds)
-  | RD_Fun  fds -> RD_Fun  (List.rev fds)
-
-let collect_rec_defs defs =
-  defs
-  |> determine_rec_defs_kind
-  |> prepend_rec_defs defs
-  |> rev_rec_defs
-
-let tr_vis ?(public=false) (pos : Position.t) (vis : Raw.data_vis) =
-      match vis with
-      | DV_Private  -> (public, public)
-      | DV_Abstract ->
-          if public then
-            Error.warn (Error.abstr_data_in_pub_block pos);
-          (true, public)
-      | DV_Public   -> (true, true)
+let tr_data_vis ?(public=false) (pos : Position.t) (vis : Raw.data_vis) =
+  match vis with
+  | DV_Private  -> (public, public)
+  | DV_Abstract ->
+    if public then
+      Error.warn (Error.abstr_data_in_pub_block pos);
+    (true, public)
+  | DV_Public   -> (true, true)
 
 (* ========================================================================= *)
 
-=======
->>>>>>> 88383969
 let rec tr_poly_expr (e : Raw.expr) =
   let make data = { e with data = data } in
   match e.data with
@@ -681,7 +622,7 @@
   | DLet(pub, p, e) ->
     let public = public || pub in
     [ match tr_let_pattern ~public p with
-    | LP_Id id -> 
+      | LP_Id id -> 
         make (DLetId(id, tr_expr e))
     | LP_Fun(id, targs, iargs, args) ->
         make (DLetFun(id, targs, iargs, tr_function args (tr_expr e)))
@@ -698,7 +639,8 @@
       | LP_Fun(IdVar(public, x), targs, iargs, args) ->
         let (self_arg, iargs) =
           match find_self_arg iargs with
-          | None, iargs -> (ArgPattern (make (PId (IdVar(false, "self")))), iargs)
+          | None, iargs ->
+            (ArgPattern (make (PId (IdVar(false, "self")))), iargs)
           | Some(_, arg), iargs -> (arg, iargs)
         in
         make (DLetFun(IdMethod(public, x), targs, iargs,
@@ -725,7 +667,7 @@
     in
     [ make (DImplicit(n, args, sch)) ]
   | DRecord (vis, tp, flds) ->
-    let (pub_type, pub_ctors) = tr_vis ~public def.pos vis in
+    let (pub_type, pub_ctors) = tr_data_vis ~public def.pos vis in
     let (cd_targs, cd_named) = map_inst_like tr_scheme_field flds in
     begin match cd_targs with
     | [] -> ()
@@ -733,33 +675,26 @@
       Error.fatal (Error.existential_type_arg_in_record x.pos)
     end;
     begin match tr_type_def tp [] with
-<<<<<<< HEAD
     | TD_Id(cd_name, args) ->
       let named_type_args = List.map tr_named_type_arg args in
       let ctor = make
-          { cd_public=pub_ctors; cd_name; cd_targs=[]; cd_named; cd_arg_schemes=[] } in
-      let dd = make (DD_Data(pub_type, cd_name, named_type_args, [ ctor ])) in
+        { cd_public=pub_ctors; cd_name;
+          cd_targs=[]; cd_named; cd_arg_schemes=[] } in
+      let dd = make (DData(pub_type, cd_name, named_type_args, [ ctor ])) in
       let method_named_args, pattern_gen =
         generate_accessor_method_pattern named_type_args cd_name in
-      (make (DData dd)) :: List.filter_map
-        (create_accessor_method ~public:pub_ctors method_named_args pattern_gen)
+      dd :: List.filter_map
+        (create_accessor_method
+          ~public:pub_ctors method_named_args pattern_gen)
         cd_named
-=======
-    | TD_Id(x, args) ->
-      make (DData(pub_type, x,
-        List.map tr_named_type_arg args,
-        List.map (tr_ctor_decl ~public:pub_ctors) cs))
->>>>>>> 88383969
     end
   | DData(vis, tp, cs) ->
-    let (pub_type, pub_ctors) = tr_vis ~public def.pos vis in
+    let (pub_type, pub_ctors) = tr_data_vis ~public def.pos vis in
     [ match tr_type_def tp [] with
       | TD_Id(x, args) ->
-        let dd =
-          make (DD_Data(pub_type, x,
-            List.map tr_named_type_arg args,
-            List.map (tr_ctor_decl ~public:pub_ctors) cs)) in
-        make (DData dd)
+        make (DData(pub_type, x,
+          List.map tr_named_type_arg args,
+          List.map (tr_ctor_decl ~public:pub_ctors) cs))
     ]
   | DLabel(pub, pat) ->
     let public = public || pub in
@@ -780,19 +715,10 @@
     [ make (DModule(public, x, tr_defs defs)) ]
   | DOpen(pub, path) -> 
     let public = public || pub in
-<<<<<<< HEAD
     [ make (DOpen(public, path)) ]
-  | DRec(public, defs) ->
-    [ match collect_rec_defs (tr_defs ~public defs) with
-      | RD_Data dds -> make (DDataRec dds)
-      | RD_Fun  fds -> make (DFunRec fds)
-    ]
-=======
-    make (DOpen(public, path))
   | DRec(pub, defs) ->
     let public = public || pub in
-    make (DRec (tr_defs ~public defs))
->>>>>>> 88383969
+    [ make (DRec (tr_defs ~public defs)) ]
 
 and tr_defs ?(public=false) defs = List.concat_map (tr_def ~public) defs
 
@@ -866,11 +792,12 @@
     })
 
 (** Returns: list of explicit type adnotations with fresh type variable names
-    and a function that given a field name returns piece of code that represents pattern
-    which pulls out this variable, making it easy to use in generated code *)
+    and a function that given a field name returns piece of code that
+    represents pattern which pulls out this variable, making it easy to use in
+    generated code *)
 and generate_accessor_method_pattern named_type_args type_name =
   let make data = { data; pos=Position.nowhere } in
-  (** generate new names impossible to input by user *)
+  (* generate new names impossible to input by user *)
   let create_mapping i arg =
     let old_name, new_name =
       match (snd arg.data).data with
@@ -882,13 +809,15 @@
   in
   let (new_named_type_args, new_names : named_type_arg list * ctor_name list) =
     List.split (List.mapi create_mapping named_type_args) in
-  (** function for fold that generates nested series of tapps for type annotation *)
+  (* function for fold that generates nested series of tapps for type
+     annotation *)
   let gen_tapps inner name = make (TApp(inner, make (TVar(NPName name)))) in
   let type_annot : scheme_expr =
     { sch_pos = Position.nowhere
     ; sch_targs = []
     ; sch_named = []
-    ; sch_body = List.fold_left gen_tapps (make (TVar(NPName type_name))) new_names
+    ; sch_body =
+      List.fold_left gen_tapps (make (TVar(NPName type_name))) new_names
     } in
   (* function that generates pattern for accessing field *)
   let pattern_gen field =
@@ -903,7 +832,8 @@
   match scheme.data with
   | NVar field, _ ->
     let make data = { scheme with data } in
-    (* generate accessor body, this piece of code generated accessing variable *)
+    (* generate accessor body, this piece of code generated accessing
+    variable *)
     let e = make (EPoly(make (EVar(NPName field)), [], [])) in
     make (DLetFun(IdMethod(public, field),
       named_type_args,
