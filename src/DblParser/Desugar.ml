(* This file is part of DBL, released under MIT license.
 * See LICENSE for details.
 *)

(** The first phase of desugaring and post-parsing *)

open Lang.Surface

(** Translation of the binary operator's name to the regular identifier. *)
let tr_bop_id (op : string node) =
  if List.mem op.data ["&&"; "||"; ";"] then
    Error.fatal (Error.reserved_binop_error op.pos op.data)
  else "(" ^ op.data ^ ")"

(** Translation of the unary operator's name to the regular identifier. *)
let make_uop_id str = "(" ^ str ^ " .)"

let tr_bop_to_expr (op : string node) = 
  let make data = { op with data = data } in
  make (EPoly (make (EVar (make (NPName (tr_bop_id op)))), []))

let tr_uop_to_expr (op : string node) = 
  let make data = { op with data = data } in
  make (EPoly (make (EVar (make (NPName (make_uop_id op.data)))), []))

let tr_ctor_name (cname : Raw.ctor_name node) =
  match cname.data with
  | CNUnit   -> "()"
  | CNNil    -> "[]"
  | CNId  c  -> c
  | CNBOp op -> tr_bop_id { cname with data = op }
  | CNUOp op -> make_uop_id op

let tr_ctor_name' (cname : Raw.ctor_name) =
  tr_ctor_name { pos = Position.nowhere; data = cname }

let with_nowhere data = { pos = Position.nowhere; data = data}

let rec node_is_rec_data (def : Raw.def) =
  match (snd def.data) with
  | DRecord _ -> true
  | DData   _ -> true
  | DLabel  _ -> true
  | _ -> false

let node_is_data_def (def : def) =
  match def.data with
  | DData  _ -> true
  | DLabel _ -> true
  | _ -> false

let annot_tp e tp =
  { pos = e.pos;
    data = Raw.EAnnot(e, with_nowhere tp)
  }

let scheme_wildcard pos =
  { sch_pos  = pos;
    sch_args = [];
    sch_body = { pos; data = TWildcard }
  }

module RawTypes = struct
  let unit = Raw.TVar(with_nowhere (NPName "Unit"), None)
  let bool = Raw.TVar(with_nowhere (NPName "Bool"), None)
end

type ty_def =
  | TD_Id of tvar * Raw.type_expr list
    (** Name with parameters *)

type let_pattern =
  | LP_Id of ident
    (** identifier *)

  | LP_Fun of ident * Raw.expr list
    (** Function definition with list of formal type, named, and explicit
      parameters *)

  | LP_Pat of pattern
    (** Let definition with pattern-matching *)

(** Apply function [f] to each element of [xs]. Function [f] returns elements
  of [Either.t] type, that describes on which list the result should be put.
  It warns, when elements of the right list appear before some element of the
  left list using [warn] function. *)
let rec map_either ~warn f xs =
  match xs with
  | [] -> ([], [])
  | x :: xs ->
    begin match f x with
    | Either.Left y ->
      let (ys, zs) = map_either ~warn f xs in
      (y :: ys, zs)
    | Either.Right z ->
      let (ys, zs) = map_either ~warn f xs in
      if not (List.is_empty ys) then
        Error.warn (warn x.pos);
      (ys, z :: zs)
    end

let map_h_clauses f xs =
  map_either ~warn:Error.finally_before_return_clause f xs

<<<<<<< HEAD
(** Finds argument named "self" on given list. *)
let rec find_self_arg args =
  match args with
  | [] -> (None, [])
  | { pos; data = (NVar "self", arg) } :: args ->
    begin match find_self_arg args with
    | (None, _) -> (Some (pos, arg), args)
    | (Some(pos, _), _) ->
      Error.fatal (Error.multiple_self_parameters pos)
    end
  | arg :: args ->
    let (self, args) = find_self_arg args in
    (self, arg :: args)

let ident_of_name (name : Raw.name) =
  match name with
  | NLabel      -> IdLabel
  | NVar x | NOptionalVar x -> IdVar(false, x)
  | NImplicit n -> IdImplicit(false, n)
  | NMethod   n -> IdMethod(false, n)
=======
let ident_of_name (name : Raw.name) =
  match name with
  | NVar x | NOptionalVar x -> IdVar x
  | NImplicit n -> IdImplicit n
  | NMethod   n -> IdMethod n
>>>>>>> 7bdd3f1c

let rec path_append prefix rest =
  let make data = { pos = Position.join prefix.pos rest.pos; data } in
  match rest.data with
  | NPName name       -> make (NPSel(prefix, name))
  | NPSel(rest, name) -> make (NPSel(path_append prefix rest, name))

let rec tr_type_expr (tp : Raw.type_expr) =
  let make data = { tp with data = data } in
  match tp.data with
  | TWildcard  -> make TWildcard
  | TParen tp  -> make (tr_type_expr tp).data
  | TVar(x, _) -> make (TVar x)
  | TArrow(tp1, tp2) ->
    let sch = tr_scheme_expr tp1 in
    begin match tr_eff_type tp2 with
    | (None, tp2) -> make (TPureArrow(sch, tp2))
    | (Some eff, tp2) -> make (TArrow(sch, tp2, eff))
    end
  | TEffect tps ->
    make (TEffect (List.map tr_type_expr tps))
  | TApp(tp1, tp2) ->
    make (TApp(tr_type_expr tp1, tr_type_expr tp2))
  | TRecord _ | TTypeLbl _ ->
    Error.fatal (Error.desugar_error tp.pos)

and tr_eff_type (tp : Raw.type_expr) =
  match try_detach_eff tp with
  | None -> (None, tr_type_expr tp)
  | Some(eff, tp) -> (Some (tr_type_expr eff), tr_type_expr tp)

and try_detach_eff (tp : Raw.type_expr) = 
  let make l_pos data = { pos = Position.join l_pos tp.pos; data } in
  match tp.data with
  | TApp({ data = TEffect _; _ } as eff, tp) ->
    Some (eff, tp)
  | TApp(tp1, tp2) ->
    begin match try_detach_eff tp1 with
    | None -> None
    | Some(eff, tp1) -> Some(eff, make tp1.pos (Raw.TApp(tp1, tp2)))
    end
  | TArrow(tp1, tp2) ->
    begin match try_detach_eff tp1 with
    | None -> None
    | Some(eff, tp1) -> Some(eff, make tp1.pos (Raw.TArrow(tp1, tp2)))
    end
  | _ -> None

and tr_scheme_expr (tp : Raw.type_expr) =
  let pos = tp.pos in
  match tp.data with
  | TParen tp ->
    { (tr_scheme_expr tp) with sch_pos = pos }
  | TArrow({ data = TRecord flds; _}, tp) ->
    let args = List.map tr_scheme_field flds in
    begin match tr_eff_type tp with
    | (None, tp) ->
      { sch_pos  = pos;
        sch_args = args;
        sch_body = tp
      }
    | (Some _, _) ->
      Error.fatal (Error.impure_scheme pos)
    end

  | TWildcard | TVar _ | TArrow _ | TEffect _ | TApp _ ->
    { sch_pos  = pos;
      sch_args = [];
      sch_body = tr_type_expr tp
    }
  | TRecord _ | TTypeLbl _ ->
    Error.fatal (Error.desugar_error tp.pos)

and tr_scheme_field (fld : Raw.ty_field) =
  let make data = { fld with data = data } in
  match fld.data with
  | FldAnonType tp ->
<<<<<<< HEAD
    Either.Left (make (TNAnon, tr_type_arg tp))
  | FldEffect ->
    Either.Left (make (TNEffect, make TA_Effect))
  | FldEffectVal arg ->
    Either.Left (make (TNEffect, tr_type_arg arg))
=======
    let (x, k) = tr_type_var tp in
    make (SA_Type(TNAnon, x, k))
>>>>>>> 7bdd3f1c
  | FldType(x, ka) ->
    let k = Option.value ka ~default:(make KWildcard) in
    make (SA_Type(TNVar x, x, k))
  | FldTypeVal(x, arg) ->
<<<<<<< HEAD
    Either.Left (make (TNVar x, tr_type_arg arg))
=======
    let (y, k) = tr_type_var arg in
    make (SA_Type(TNVar x, y, k))
>>>>>>> 7bdd3f1c
  | FldName n ->
    make (SA_Val(n, scheme_wildcard fld.pos))
  | FldNameVal(n, tp) ->
    make (SA_Val(n, tr_scheme_expr tp))
  | FldNameAnnot _ | FldModule _ | FldOpen ->
    assert false

<<<<<<< HEAD
(** Translate a type expression as a type parameter *)
and tr_type_arg (tp : Raw.type_expr) =
  let make data = { tp with data = data } in
  match tp.data with
  | TParen tp -> make (tr_type_arg tp).data
  | TVar (NPName x, ka) -> 
    let k = Option.value ka ~default:(make KWildcard) in
    make (TA_Var(false, x, k))
  | TVar (NPSel _, _) | TWildcard | TArrow _ | TEffect _ | TApp _ | TRecord _
  | TTypeLbl _ | TEffectLbl _ ->
=======
(** Translate a type expression as a type variable with kind annotation *)
and tr_type_var (tp : Raw.type_expr) =
  let make data = { tp with data = data } in
  match tp.data with
  | TParen tp -> tr_type_var tp
  | TVar ({data = NPName x; _}, ka) ->
    let k = Option.value ka ~default:(make KWildcard) in
    (x, k)
  | TVar ({data = NPSel _; _}, _) | TWildcard | TArrow _ | TEffect _ | TApp _
  | TRecord _ | TTypeLbl _ ->
>>>>>>> 7bdd3f1c
    Error.fatal (Error.desugar_error tp.pos)

(** Translate a type expression as a type parameter *)
and tr_type_arg (tp : Raw.type_expr) =
  let (x, k) = tr_type_var tp in
  { tp with data = TA_Var(x, k) }

(** Translate an optional type expression as a type parameter, defaulting to
    wildcard with the supplied position if [None] *)
let tr_type_arg_opt pos (tp : Raw.type_expr option) =
  match tp with
  | Some tp -> tr_type_arg tp
  | None    -> { pos; data = TA_Wildcard }

(** Translate a type expression as a named type parameter *)
let rec tr_named_type_arg (tp : Raw.type_expr) =
  let make data = { tp with data = data } in
  match tp.data with
  | TParen tp -> make (tr_named_type_arg tp).data
  | TVar ({data = NPName x; _}, ka) ->
    let k = Option.value ka ~default:(make KWildcard) in
<<<<<<< HEAD
    make (TNVar x, make (TA_Var(false, x, k)))
  | TTypeLbl tp -> make (TNAnon, tr_type_arg tp)
  | TEffectLbl tp -> make (TNEffect, tr_type_arg tp)
=======
    make (TNVar x, make (TA_Var(x, k)))
  | TTypeLbl tp -> make (TNAnon, tr_type_arg tp)
>>>>>>> 7bdd3f1c
  | TWildcard -> make (TNAnon, make (TA_Wildcard))
  | TVar ({data = NPSel _; _}, _) | TArrow _ | TEffect _ | TApp _
  | TRecord _ ->
    Error.fatal (Error.desugar_error tp.pos)

(** Translate a left-hand-side of the type definition. The additional
  parameter is an accumulated list of formal parameters *)
let rec tr_type_def (tp : Raw.type_expr) args =
  match tp.data with
  | TVar ({data = NPName x; _}, _) -> TD_Id(x, args)
  | TApp(tp1, tp2) -> tr_type_def tp1 (tp2 :: args)
  | TVar ({data = NPSel _; _}, _) | TWildcard | TParen _ | TArrow _
  | TEffect _ | TRecord _ | TTypeLbl _ ->
    Error.fatal (Error.desugar_error tp.pos)

let tr_ctor_decl (d : Raw.ctor_decl) =
  let make data = { d with data = data } in
  let cd_public = false in
  match d.data with
  | CtorDecl(cd_name, { data = TRecord flds; _ } :: schs ) ->
    let cd_name = tr_ctor_name (make cd_name) in
    let cd_named_args = List.map tr_scheme_field flds in
    let cd_arg_schemes = List.map tr_scheme_expr schs in
    make { cd_name; cd_named_args; cd_arg_schemes }
  | CtorDecl(cd_name, schs) ->
    let cd_name = tr_ctor_name (make cd_name) in
    let cd_arg_schemes = List.map tr_scheme_expr schs in
    make { cd_name; cd_named_args = []; cd_arg_schemes }

(* ========================================================================= *)

(** collect fields of records from the prefix of given list of expressions.
  Returns collected fields, position of the last record-like construct
  (or accumulator [ppos] if there is no records in the prefix), and the rest
  of the expression list *)
let rec collect_fields ~ppos (es : Raw.expr list) =
  match es with
  | [] -> ([], ppos, [])
  | { data = ERecord flds; pos } :: es ->
    let (flds', pos, es) = collect_fields ~ppos:pos es in
    (flds @ flds', pos, es)
  | _ -> ([], ppos, es)

(** Translate a constructor name in a pattern *)
let rec tr_ctor_pattern (p : Raw.expr) =
  let make data = { p with data = data } in
  match p.data with
  | EUnit            -> make (NPName (tr_ctor_name (make Raw.CNUnit)))
  | ECtor c          -> make (NPName c)
  | EBOpID name      -> make (NPName (tr_bop_id (make name)))
  | EUOpID name      -> make (NPName (make_uop_id name))
  | EList []         -> make (NPName (tr_ctor_name (make Raw.CNNil)))
  | ESelect(path, p) -> path_append path (tr_ctor_pattern p)

  | EWildcard | ENum _ | ENum64 _ | EStr _ | EChr _ | EParen _ | EVar _
  | EImplicit _ | EFn _ | EApp _ | EDefs _ | EMatch _ | EHandler _ | EEffect _
  | ERecord _ | EMethod _ | EExtern _ | EAnnot _ | EIf _ | EBOp _ | EUOp _
  | EList (_ :: _) | EPub _ | EMethodCall _ ->
    Error.fatal (Error.desugar_error p.pos)

(** Translate a pattern *)
let rec tr_pattern (p : Raw.expr) =
  let make data = { p with data = data } in
  match p.data with
  | EWildcard   -> make PWildcard
  | EUnit | ECtor _ | ESelect _ ->
    make (PCtor(tr_ctor_pattern p, [], []))
  | ENum _      -> Error.fatal (Error.desugar_error p.pos)
  | ENum64 _      -> Error.fatal (Error.desugar_error p.pos)
  | EStr _      -> Error.fatal (Error.desugar_error p.pos)
  | EChr _      -> Error.fatal (Error.desugar_error p.pos)
<<<<<<< HEAD
  | EParen    p -> make (tr_pattern p).data
  | EVar      x -> make (PId (IdVar(false, x)))
  | EBOpID    n -> make (PId (IdVar(false, tr_bop_id (make n))))
  | EUOpID    n -> make (PId (IdVar(false, make_uop_id n)))
  | EImplicit n -> make (PId (IdImplicit(false, n)))
=======
  | EParen    p -> make (tr_pattern ~public p).data
  | EVar      x -> make (PId(public, IdVar x))
  | EBOpID    n -> make (PId(public, IdVar (tr_bop_id (make n))))
  | EUOpID    n -> make (PId(public, IdVar (make_uop_id n)))
  | EImplicit n -> make (PId(public, IdImplicit n))
>>>>>>> 7bdd3f1c
  | EApp(p1, ps) ->
    let cpath = tr_ctor_pattern p1 in
    let (flds, _, ps) = collect_fields ~ppos:p1.pos ps in
<<<<<<< HEAD
    let ps = List.map (tr_pattern) ps in
    begin match flds with
    | [ { data = FldModule name; _ } ] ->
      make (PCtor(cpath, CNModule(false, name), ps))
    | _ ->
      let (targs, iargs) = map_inst_like (tr_named_pattern) flds in
      make (PCtor(cpath, CNParams(targs, iargs), ps))
    end
  | EAnnot(p, sch) -> make (PAnnot(tr_pattern p, tr_scheme_expr sch))
  | EBOp(p1, op, p2) ->
    let c_name = {op with data = NPName (tr_bop_id op)} in
    let ps = [tr_pattern p1; tr_pattern p2] in
    make (PCtor(c_name, CNParams([], []), ps))
  | EUOp(op, p1) ->
    let c_name = {op with data = NPName (make_uop_id op.data)} in
    make (PCtor(c_name, CNParams([], []), [tr_pattern p1]))
=======
    let named = List.map (tr_named_pattern ~public) flds in
    let ps = List.map (tr_pattern ~public) ps in
    make (PCtor(cpath, named, ps))
  | EAnnot(p, sch) -> make (PAnnot(tr_pattern ~public p, tr_scheme_expr sch))
  | EBOp(p1, op, p2) ->
    let c_name = {op with data = NPName (tr_bop_id op)} in
    let ps = [tr_pattern ~public p1; tr_pattern ~public p2] in
    make (PCtor(c_name, [], ps))
  | EUOp(op, p1) ->
    let c_name = {op with data = NPName (make_uop_id op.data)} in
    make (PCtor(c_name, [], [tr_pattern ~public p1]))
>>>>>>> 7bdd3f1c
  | EList ps ->
    let cons pe xs =
      let pe  = tr_pattern pe in
      let pos = Position.join pe.pos p.pos in
      let cpath = make (NPName (tr_ctor_name' (CNBOp "::"))) in
      { pos; data = PCtor(cpath, [], [pe; xs]) }
    in
    let nil_path = make (NPName (tr_ctor_name' CNNil)) in
    let pnil = make (PCtor(nil_path, [], [])) in
    make (List.fold_right cons ps pnil).data
  | EPub p -> make (tr_pattern p).data

  | EFn _ | EDefs _ | EMatch _ | EHandler _ | EEffect _ | ERecord _
  | EMethod _ | EExtern _ | EIf _ | EMethodCall _  ->
    Error.fatal (Error.desugar_error p.pos)

<<<<<<< HEAD
and tr_named_pattern (fld : Raw.field) =
  let make data = { fld with data = data } in
  match fld.data with
  | FldAnonType _ ->
    Error.fatal (Error.anon_type_pattern fld.pos)
  | FldEffect ->
    Either.Left (make (TNEffect, make TA_Effect))
  | FldEffectVal arg ->
    Either.Left (make (TNEffect, tr_type_arg arg))
  | FldType(x, ka) ->
    let k = Option.value ka ~default:(make KWildcard) in
    Either.Left (make (TNVar x, make (TA_Var(false, x, k))))
  | FldTypeVal(x, arg) ->
    Either.Left (make (TNVar x, tr_type_arg arg))
  | FldName n ->
    Either.Right (make (n, make (PId (ident_of_name n))))
  | FldNameVal(n, p) ->
    Either.Right (make (n, tr_pattern p))
  | FldNameAnnot(n, sch) ->
    Either.Right
      (make (n, make (PAnnot(make (PId (ident_of_name n)),
                             tr_scheme_expr sch))))
  | FldModule _ ->
    Error.fatal (Error.desugar_error fld.pos)

(** Translate a formal parameter of a function *)
let rec tr_function_arg (arg : Raw.expr) =
  match arg.data with
  | EParen arg -> tr_function_arg arg
  | EAnnot(p, sch) ->
    ArgAnnot(tr_pattern p, tr_scheme_expr sch)
  | EWildcard | EUnit | ENum _ | ENum64 _ | EStr _ | EChr _ | EVar _
  | EImplicit _ | ECtor _ | EBOp _ | EUOp _ | EApp _ | EBOpID _ | EUOpID _
  | ESelect _ | EList _ ->
    ArgPattern (tr_pattern arg)

  | EFn _ | EEffect _ | EDefs _ | EMatch _ | EHandler _ | ERecord _
  | EMethod _ | EExtern _ | EIf _ | EPub _ | EMethodCall _ ->
    Error.fatal (Error.desugar_error arg.pos)

let tr_named_arg (fld : Raw.field) =
  let make data = { fld with data = data } in
  match fld.data with
  | FldAnonType arg ->
    Either.Left (make (TNAnon, tr_type_arg arg))
  | FldEffect ->
    Either.Left (make (TNEffect, make TA_Effect))
  | FldEffectVal arg ->
    Either.Left (make (TNEffect, tr_type_arg arg))
  | FldType(x, ka) ->
    let k = Option.value ka ~default:(make KWildcard) in
    Either.Left (make (TNVar x, make (TA_Var(false, x, k))))
  | FldTypeVal(x, arg) ->
    Either.Left (make (TNVar x, tr_type_arg arg))
  | FldName n ->
    let arg = ArgPattern(make (PId (ident_of_name n))) in
    Either.Right (make (n, arg))
  | FldNameVal(n, e) ->
    Either.Right (make (n, tr_function_arg e))
  | FldNameAnnot(n, sch) ->
    let arg =
      ArgAnnot(make (PId (ident_of_name n)), tr_scheme_expr sch)
    in
    Either.Right (make (n, arg))
  | FldModule _ ->
    (* TODO: This might eventually be supported. *)
=======
(** Translate a pattern, separating out its annotation [Some sch] if present
    or returning [None] otherwise. *)
and tr_annot_pattern ~public (p : Raw.expr) =
  let pos = p.pos in
  match p.data with
  | EParen p       ->
    begin match tr_annot_pattern ~public p with
    | pat, None -> { pat with pos }, None
    | (_, Some _) as res -> res
    end
  | EAnnot(p, sch) -> tr_pattern ~public p, Some (tr_scheme_expr sch)
  | EWildcard | EUnit | EVar _ | EBOpID _ | EUOpID _ | EImplicit _ | ECtor _
  | ENum _ | ENum64 _ | EStr _ | EChr _ | EFn _ | EApp _ | EDefs _ | EMatch _
  | EHandler _ | EEffect _ | ERecord _ | EMethod _ | EMethodCall _ | EExtern _
  | EIf _ | ESelect _ | EBOp _ | EUOp _ | EList _ | EPub _ ->
    tr_pattern ~public p, None

and tr_named_pattern ~public (fld : Raw.field) =
  let make data = { fld with data = data } in
  match fld.data with
  | FldAnonType arg ->
    make (NP_Type(false, make (TNAnon, tr_type_arg arg)))
  | FldType(x, ka) ->
    let k = Option.value ka ~default:(make KWildcard) in
    make (NP_Type(public, make (TNVar x, make (TA_Var(x, k)))))
  | FldTypeVal(x, arg) ->
    make (NP_Type(public, make (TNVar x, tr_type_arg arg)))
  | FldName n ->
    make (NP_Val(n, make (PId(public, ident_of_name n)), None))
  | FldNameVal(n, p) ->
    let (p, sch) = tr_annot_pattern ~public p in
    make (NP_Val(n, p, sch))
  | FldNameAnnot(n, sch) ->
    let p = make (PId(public, ident_of_name n)) in
    make (NP_Val(n, p, Some (tr_scheme_expr sch)))
  | FldModule { data = NPName name; _ } -> make (NP_Module(public, name))
  | FldModule _ -> Error.fatal (Error.desugar_error fld.pos)
  | FldOpen     -> make (NP_Open public)

(** Translate a parameter declaration *)
let tr_param_decl (fld : Raw.field) =
  let make data = { fld with data = data } in
  match fld.data with
  | FldAnonType arg ->
    let (x, k) = tr_type_var arg in
    Either.Left (TNAnon, x, k)
  | FldType(x, ka) ->
    let k = Option.value ka ~default:(make KWildcard) in
    Either.Left (TNVar x, x, k)
  | FldName n ->
    Either.Right (n, ident_of_name n, None)
  | FldNameAnnot(n, sch) ->
    Either.Right (n, ident_of_name n, Some (tr_scheme_expr sch))

  | FldTypeVal _ | FldNameVal _ | FldModule _ | FldOpen ->
>>>>>>> 7bdd3f1c
    Error.fatal (Error.desugar_error fld.pos)

(** Translate an expression as a let-pattern. *)
let rec tr_let_pattern (p : Raw.expr) =
  let make data = { p with data = data } in
  match p.data with
<<<<<<< HEAD
  | EVar      x -> LP_Id(IdVar(false, x))
  | EImplicit n -> LP_Id(IdImplicit(false, n))
  | EBOpID    n -> LP_Id(IdVar(false, tr_bop_id (make n)))
  | EUOpID    n -> LP_Id(IdVar(false, make_uop_id n))
=======
  | EVar      x -> LP_Id(IdVar x)
  | EImplicit n -> LP_Id(IdImplicit n)
  | EBOpID    n -> LP_Id(IdVar (tr_bop_id (make n)))
  | EUOpID    n -> LP_Id(IdVar (make_uop_id n))
>>>>>>> 7bdd3f1c
  | EApp(p1, ps) ->
    begin match p1.data with
    | EVar _ | EImplicit _  | EBOpID _ | EUOpID _->
      let id =
        match p1.data with
<<<<<<< HEAD
        | EVar      x -> IdVar(false, x)
        | EImplicit n -> IdImplicit(false, n)
        | EBOpID    n -> IdVar(false, tr_bop_id (make n))
        | EUOpID    n -> IdVar(false, make_uop_id n)
=======
        | EVar      x -> IdVar x
        | EImplicit n -> IdImplicit n
        | EBOpID    n -> IdVar (tr_bop_id (make n))
        | EUOpID    n -> IdVar (make_uop_id n)
>>>>>>> 7bdd3f1c
        | _ -> assert false
      in
      LP_Fun(id, ps)

    | EUnit | ENum _ | ENum64 _ | EStr _ | EChr _ | ECtor _ | ESelect _
    | EList _ ->
      LP_Pat(tr_pattern p)

    | EWildcard | EParen _ | EFn _ | EApp _ | EDefs _ 
    | EMatch _ | EHandler _| EEffect _ | ERecord _ | EMethod _ 
    | EExtern _ | EAnnot _ | EIf _ | EBOp _ | EUOp _ | EPub _ | EMethodCall _ ->
      Error.fatal (Error.desugar_error p1.pos)
    end

  | EWildcard | EUnit | ENum _ | ENum64 _ | EStr _ | EChr _ | EParen _
  | ECtor _ | EAnnot _ | EBOp _  | EUOp _  | ESelect _ | EList _ | EPub _ ->
    LP_Pat (tr_pattern p)

  | EFn _ | EDefs _ | EMatch _ | EHandler _ | EEffect _ | ERecord _
  | EMethod _ | EExtern _ | EIf _ | EMethodCall _  ->
    Error.fatal (Error.desugar_error p.pos)

(** Translate a function, given a list of formal parameters *)
let rec tr_function args body =
  match args with
  | [] -> body
  | arg :: args ->
    { pos  = Position.join arg.pos body.pos;
      data = EFn(tr_pattern ~public:false arg, tr_function args body)
    }

(** Translate a polymorphic function *)
let rec tr_poly_function ~pos all_args body =
  let (flds, _, args) = collect_fields ~ppos:Position.nowhere all_args in
  let named = List.map (tr_named_pattern ~public:false) flds in
  let body = tr_function args body in
  match named with
  | []     -> { pos; data = PE_Expr { body with pos } }
  | _ :: _ -> { pos; data = PE_Fn(named, body) }

(* ========================================================================= *)

let tr_data_vis (pos : Position.t) (vis : Raw.data_vis) =
  match vis with
  | DV_Private  -> (false, false)
  | DV_Abstract ->
    if false then
      Error.warn (Error.abstr_data_in_pub_block pos);
    (true, false)
  | DV_Public   -> (true, true)

(* ========================================================================= *)

let rec tr_poly_expr (e : Raw.expr) =
  let make data = { e with data = data } in
  match e.data with
  | EUnit       -> make (EVar      (make (NPName (tr_ctor_name' CNUnit))))
  | EVar      x -> make (EVar      (make (NPName x)))
  | EImplicit n -> make (EImplicit (make (NPName n)))
  | ECtor     c -> make (EVar      (make (NPName c)))
  | EBOpID    x -> make (EVar      (make (NPName (tr_bop_id (make x)))))
  | EUOpID    x -> make (EVar      (make (NPName (make_uop_id x))))
  | EList    [] -> make (EVar      (make (NPName (tr_ctor_name' CNNil))))

  | EMethod(e, name) ->
    make (EMethod(tr_expr e, name))
  | ESelect(path, e) ->
    let prepend_path n = path_append path { e with data = NPName n } in
    begin match e.data with
    | EUnit       -> make (EVar      (prepend_path (tr_ctor_name' CNUnit)))
    | EVar      x -> make (EVar      (prepend_path x))
    | EImplicit n -> make (EImplicit (prepend_path n))
    | ECtor     c -> make (EVar      (prepend_path c))
    | EBOpID    x -> make (EVar      (prepend_path (tr_bop_id (make x))))
    | EUOpID    x -> make (EVar      (prepend_path (make_uop_id x)))
    | EList    [] -> make (EVar      (prepend_path (tr_ctor_name' CNNil)))
    
    | EWildcard | ENum _ | ENum64 _ | EStr _ | EChr _ | EParen _ | EFn _
    | EApp _ | EEffect _ | EDefs _ | EMatch _ | ERecord _ | EHandler _
    | EExtern _ | EAnnot _ | EIf _ | EMethod _ | ESelect _ | EBOp _ | EUOp _
    | EList (_ :: _) | EPub _ | EMethodCall _ ->
      Error.fatal (Error.desugar_error e.pos)
    end

  | EWildcard | ENum _ | ENum64 _ | EStr _ | EChr _ | EParen _ | EFn _ | EApp _
  | EEffect _ | EDefs _ | EMatch _ | ERecord _ | EHandler _ | EExtern _
  | EAnnot _ | EIf _ | EBOp _ | EUOp _ | EList (_ :: _) | EPub _
  | EMethodCall _ ->
    Error.fatal (Error.desugar_error e.pos)

and tr_poly_expr_def (e : Raw.expr) =
  let pos = e.pos in
  let make data = { e with data = data } in
  match e.data with
  | EParen e -> make (tr_poly_expr_def e).data
  | EFn(es, e) -> make (tr_poly_function ~pos es (tr_expr e)).data

  | EUnit | EVar _ | EImplicit _ | ECtor _ | EMethod _ | EBOpID _ | EUOpID _ ->
    make (PE_Poly (tr_poly_expr e))

  | ENum _ | ENum64 _ | EStr _ | EChr _ | EApp _ | EMethodCall _ | EDefs _
  | EMatch _ | EHandler _ | EEffect _ | EExtern _ | EAnnot _ | EIf _
  | ESelect _ | EBOp _ | EUOp _ | EList _ | EWildcard | ERecord _ | EPub _ ->
    make (PE_Expr (tr_expr e))

and tr_expr (e : Raw.expr) =
  let make data = { e with data = data } in
  match e.data with
  | EParen e       -> make (tr_expr e).data
  | EUnit | EVar _ | EImplicit _ | ECtor _ | EMethod _ | EBOpID _ | EUOpID _ ->
    make (EPoly(tr_poly_expr e, []))
  | ENum n -> make (ENum n)
  | ENum64 n -> make (ENum64 n)
  | EStr s -> make (EStr s)
  | EChr c -> make (EChr c)
  | EFn(es, e)     -> make (tr_function es (tr_expr e)).data
  | EApp(e1, es)    ->
    begin match collect_fields ~ppos:e1.pos es with
    | [], _, es -> tr_expr_app (tr_expr e1) es
    | flds, fpos, es ->
      let e1 = tr_poly_expr e1 in
      let inst = List.map tr_explicit_inst flds in
      let e1 =
        { pos  = Position.join e1.pos fpos;
          data = EPoly(e1, inst)
        } in
      tr_expr_app e1 es
    end
  | EMethodCall(e1, name, es) ->
    let pos = Position.join e1.pos name.pos in
    let e1 = { pos; data = Raw.EMethod(e1, name.data) } in
    tr_expr_app (tr_expr e1) es
  | EDefs(defs, e) -> make (EDefs(tr_defs defs, tr_expr e))
  | EMatch(e, cls) -> make (EMatch(tr_expr e, List.map tr_match_clause cls))
  | EHandler(h, hcs) ->
    let e = tr_expr h in
    let (rcs, fcs) = map_h_clauses tr_h_clause hcs in
    make (EHandler(e, rcs, fcs))
  | EEffect { label; args; resumption; body } ->
    let (pos, res) =
      match resumption with
      | None     -> (e.pos, make (PId(false, IdVar("resume"))))
      | Some res -> (Position.join res.pos e.pos, tr_pattern ~public:false res)
    in
    let e = EEffect(Option.map tr_expr label, res, tr_expr body) in
    make (tr_function args { pos; data = e }).data
  | EExtern name -> make (EExtern name)
  | EAnnot(e, tp) -> make (EAnnot(tr_expr e, tr_type_expr tp))
  | EIf(e, e1, e2) ->
    let (e1, e2) =
      match e2 with
      | Some e2 -> (e1, e2)
      | None -> (annot_tp e1 RawTypes.unit, with_nowhere Raw.EUnit)
    in
    let ctrue  = make (PCtor(make (NPName "True"), [], [])) in
    let cfalse = make (PCtor(make (NPName "False"), [], [])) in
    let cl1 = Clause(ctrue, tr_expr e1) in
    let cl2 = Clause(cfalse, tr_expr e2) in
    make (EMatch(tr_expr e, [make cl1; make cl2]))
  | ESelect(path, e) ->
    make (EDefs([ make (DOpen(false, path)) ], tr_expr e))
  | EBOp(exp1,op,exp2) ->
    let exp1' = annot_tp exp1 RawTypes.bool in
    let exp2' = annot_tp exp2 RawTypes.bool in
    let e_true = with_nowhere (Raw.ECtor("True")) in
    let e_false = with_nowhere (Raw.ECtor("False")) in
    begin match op.data with
    | "&&" -> tr_expr (make (Raw.EIf(exp1', exp2', Some e_false)))
    | "||" -> tr_expr (make (Raw.EIf(exp1', e_true, Some exp2')))
    | ";" ->
      let lhs = annot_tp exp1 RawTypes.unit in
      tr_expr (make (Raw.EDefs(
        [make ([], Raw.DLet(false, make Raw.EWildcard, lhs))],
        exp2
      )))
    | _ ->
      let e1 = tr_poly_expr_def exp1 in
      let e2 = tr_poly_expr_def exp2 in
      make (EApp(
        { pos  = Position.join e1.pos op.pos;
          data = EApp(tr_bop_to_expr op, e1)
        }, e2))
    end
  | EUOp(op,exp) ->
    let e = tr_poly_expr_def exp in
    make (EApp (tr_uop_to_expr op, e))
  | EList es ->
    let mk_ctor name = make (EPoly(make (EVar (make (NPName name))), [])) in
    let cons el xs =
      let el  = tr_poly_expr_def el in
      let pos = Position.join el.pos e.pos in
      let make data = { pos; data } in
      make (EApp(make (EApp(mk_ctor (tr_ctor_name' (CNBOp "::")), el)),
                 make (PE_Expr xs)))
    in
    make (List.fold_right cons es (mk_ctor (tr_ctor_name' CNNil))).data

  | EWildcard | ERecord _ | EPub _ ->
    Error.fatal (Error.desugar_error e.pos)

and tr_expr_app (e : expr) (es : Raw.expr list) =
  match es with
  | [] -> e
  | e1 :: es ->
    let e =
      { pos  = Position.join e.pos e1.pos;
        data = EApp(e, tr_poly_expr_def e1)
      } in
    tr_expr_app e es

and tr_match_clause (cl : Raw.match_clause) =
  let make data = { cl with data = data } in
  match cl.data with
  | Clause(pat, body) ->
    make (Clause(tr_pattern pat, tr_expr body))

and tr_explicit_inst (fld : Raw.field) =
  let make data = { fld with data = data } in
  match fld.data with
  | FldAnonType _ ->
    Error.fatal (Error.desugar_error fld.pos)
  | FldType(x, None) ->
    make (IType(x, make (TVar (make (NPName x)))))
  | FldTypeVal(x, tp) ->
    make (IType(x, tr_type_expr tp))
  | FldName n ->
    let pe =
      match n with
      | NVar x | NOptionalVar x -> make (EVar (make (NPName x)))
      | NImplicit n  -> make (EImplicit (make (NPName n)))
      | NMethod   n  -> Error.fatal (Error.desugar_error fld.pos)
    in
    make (IVal(n, make (PE_Poly pe)))
  | FldNameVal(n, e) ->
<<<<<<< HEAD
    Either.Right (make (n, tr_expr e))
| FldModule _ ->
    (* TODO: This should eventually be supported. *)
    Error.fatal (Error.desugar_error fld.pos)
  | FldEffect | FldNameAnnot _ | FldType(_, Some _) ->
    Error.fatal (Error.desugar_error fld.pos)

and tr_def (pos : Position.t) (def : Raw.def_data) =
  let make data = { pos = pos; data = data } in
  match def with
  | DLet(pub, p, e) ->
    [ match tr_let_pattern p with
      | LP_Id id -> 
        DLetId(id, tr_expr e)
      | LP_Fun(id, targs, iargs, args) ->
          DLetFun(id, targs, iargs, tr_function args (tr_expr e))
      | LP_Pat p ->
          DLetPat(p, tr_expr e)
    ]
  | DMethod(pub, p, e) ->
    [ match tr_let_pattern p with
      | LP_Id (IdVar(public, x)) ->
        (DLetFun(IdMethod(public, x), [], [],
          make (EFn(ArgPattern (make (PId (IdVar(false, "self")))),
            tr_expr e))))
      | LP_Fun(IdVar(public, x), targs, iargs, args) ->
        let (self_arg, iargs) =
          match find_self_arg iargs with
          | None, iargs ->
            (ArgPattern (make (PId (IdVar(false, "self")))), iargs)
          | Some(_, arg), iargs -> (arg, iargs)
        in
        DLetFun(IdMethod(public, x), targs, iargs,
          make (EFn(self_arg, tr_function args (tr_expr e))))
      | LP_Id (IdLabel | IdImplicit _ | IdMethod _)
      | LP_Fun((IdLabel | IdImplicit _ | IdMethod _), _, _, _)
      | LP_Pat _ ->
        Error.fatal (Error.desugar_error p.pos)
    ]
  | DMethodFn(pub, id1, id2) ->
    [ (DMethodFn(false, tr_var_id (with_nowhere id1), tr_var_id (with_nowhere id2))) ]
  | DImplicit(n, args, sch) ->
    let args = List.map tr_named_type_arg args in
    let sch =
      match sch with
      | None -> {
          sch_pos   = pos;
          sch_targs = [];
          sch_named = [];
          sch_body  = make TWildcard
        }
      | Some sch -> tr_scheme_expr sch
    in
    [ DImplicit(n, args, sch) ]
  | DRecord (vis, tp, flds) ->
    let (pub_type, pub_ctors) = tr_data_vis pos vis in
    let (cd_targs, cd_named) = map_inst_like tr_scheme_field flds in
    begin match cd_targs with
    | [] -> ()
    | x :: _ ->
      Error.fatal (Error.existential_type_arg_in_record x.pos)
    end;
    begin match tr_type_def tp [] with
    | TD_Id(cd_name, args) ->
      let named_type_args = List.map tr_named_type_arg args in
      let ctor = make
        { cd_public=pub_ctors; cd_name;
          cd_targs=[]; cd_named; cd_arg_schemes=[] } in
      let dd = DData(pub_type, cd_name, named_type_args, [ ctor ]) in
=======
    make (IVal(n, tr_poly_expr_def e))
  | FldModule path -> make (IModule path)
  | FldOpen -> make IOpen
  | FldNameAnnot _ | FldType(_, Some _) ->
    Error.fatal (Error.desugar_error fld.pos)

and tr_def ?(public=false) (def : Raw.def) =
  let pos = def.pos in
  let make data = { def with data = data } in
  match def.data with
  | DLet(pub, p, e) ->
    let public = public || pub in
    [ match tr_let_pattern ~public p with
      | LP_Id id ->
        make (DLetId(public, id, tr_poly_expr_def e))
      | LP_Fun(id, args) ->
        make (DLetId(public, id, tr_poly_function ~pos args (tr_expr e)))
      | LP_Pat p ->
        make (DLetPat(p, tr_expr e))
    ]
  | DMethod(pub, p, e) ->
    let public = public || pub in
    [ match tr_let_pattern ~public p with
      | LP_Id (IdVar x) ->
        make (DLetId(public, IdMethod x, tr_poly_expr_def e))
      | LP_Fun(IdVar x, args) ->
        make (DLetId(public,
          IdMethod x, tr_poly_function ~pos args (tr_expr e)))
      | LP_Id (IdImplicit _ | IdMethod _)
      | LP_Fun((IdImplicit _ | IdMethod _), _)
      | LP_Pat _ ->
        Error.fatal (Error.desugar_error p.pos)
    ]
  | DParam fld ->
    [ match tr_param_decl fld with
      | Either.Left (x, y, k)    -> make (DTypeParam(x, y, k))
      | Either.Right (x, y, sch) -> make (DValParam(x, y, sch))
    ]
  | DRecord (vis, tp, flds) ->
    let (public_tp, public_ctors) = tr_data_vis ~public def.pos vis in
    let cd_named_args = List.map tr_scheme_field flds in
    begin match tr_type_def tp [] with
    | TD_Id(cd_name, args) ->
      let args = List.map tr_named_type_arg args in
      let ctors = [ make { cd_name; cd_named_args; cd_arg_schemes = [] } ] in
      let dd =
        make (DData { public_tp; public_ctors; tvar = cd_name; args; ctors })
      in
>>>>>>> 7bdd3f1c
      let method_named_args, pattern_gen =
        generate_accessor_method_pattern args cd_name in
      dd :: List.filter_map
        (create_accessor_method
<<<<<<< HEAD
          method_named_args pattern_gen)
        cd_named
    end
  | DData(vis, tp, cs) ->
    let (pub_type, pub_ctors) = tr_data_vis pos vis in
    [ match tr_type_def tp [] with
      | TD_Id(x, args) ->
        DData(pub_type, x,
          List.map tr_named_type_arg args,
          List.map tr_ctor_decl cs)
    ]
  | DLabel(pub, pat) ->
    let (eff_opt, pat) = tr_pattern_with_eff_opt pat in
    [ DLabel (eff_opt, pat) ]
  | DHandle(pub, pat, body, hcs) ->
    let (eff_opt, pat) = tr_pattern_with_eff_opt pat in
    let body = tr_expr body in
    let (rcs, fcs) = map_h_clauses tr_h_clause hcs in
    let body = { body with data = EHandler(body, rcs, fcs) } in
    [ DHandlePat(eff_opt, pat, body) ]
  | DHandleWith(pub, pat, body) ->
    let (eff_opt, pat) = tr_pattern_with_eff_opt pat in
    let body = tr_expr body in
    [ DHandlePat(eff_opt, pat, body) ]
=======
          ~public:public_ctors method_named_args pattern_gen)
        cd_named_args
    end
  | DData(vis, tp, cs) ->
    let (public_tp, public_ctors) = tr_data_vis ~public def.pos vis in
    [ match tr_type_def tp [] with
      | TD_Id(tvar, args) ->
        let args = List.map tr_named_type_arg args in
        let ctors = List.map tr_ctor_decl cs in
        make (DData { public_tp; public_ctors; tvar; args; ctors })
    ]
  | DLabel(pub, pat, eff_opt) ->
    let public = public || pub in
    let pat = tr_pattern ~public pat in
    let eff = tr_type_arg_opt def.pos eff_opt in
    [ make (DLabel (eff, pat)) ]
  | DHandle(pub, pat, eff_opt, body, hcs) ->
    let public = public || pub in
    let pat = tr_pattern ~public pat in
    let eff = tr_type_arg_opt def.pos eff_opt in
    let body = tr_expr body in
    let (rcs, fcs) = map_h_clauses tr_h_clause hcs in
    let body = { body with data = EHandler(body, rcs, fcs) } in
    [ make (DHandlePat(pat, eff, body)) ]
  | DHandleWith(pub, pat, eff_opt, body) ->
    let public = public || pub in
    let pat = tr_pattern ~public pat in
    let eff = tr_type_arg_opt def.pos eff_opt in
    let body = tr_expr body in
    [ make (DHandlePat(pat, eff, body)) ]
>>>>>>> 7bdd3f1c
  | DModule(pub, x, defs) ->
    [ DModule(false, x, tr_defs defs) ]
  | DOpen(pub, path) -> 
    [ DOpen(false, path) ]
  
  | DRec(pub, defs) when List.for_all node_is_rec_data defs ->
    (* This case is a quick fix to make most record accessors
       not marked impure if they aren't. (Explained #160) *)
    (* TODO: Remove when more robust solution is implemented *)
    let dds, accessors = tr_defs defs
      |> List.partition node_is_data_def in
    DRec dds :: List.map (fun x -> x.data) accessors
  
  | DRec(pub, defs) ->
    [ DRec (tr_defs defs) ]

and tr_defs (defs : Raw.def list) = 
  let map_def def = 
    let (attrs, (def_data : Raw.def_data)) = def.data in 
    let def_list : Lang.Surface.def_data list = tr_def def.pos def_data in
    let defs = List.map with_nowhere def_list in
    Attributes.tr_attrs attrs defs
  in List.concat_map map_def defs

and tr_pattern_with_fields (pat : Raw.expr) =
  match pat.data with
  | EApp({ data = ERecord flds; _ }, [pat]) ->
    (Some flds, tr_pattern pat)
  | EApp({ data = ERecord flds; _ }, p0 :: pats) ->
    let pat =
      { pos = Position.join p0.pos pat.pos;
        data = Raw.EApp(p0, pats)
      } in
    (Some flds, tr_pattern pat)
  | _ ->
    (None, tr_pattern pat)

<<<<<<< HEAD
and tr_pattern_with_eff_opt (pat : Raw.expr) =
  let (flds_opt, pat) = tr_pattern_with_fields pat in
  (Option.map tr_eff_opt_fields flds_opt, pat)

and tr_eff_opt_fields flds =
  match flds with
  | [] -> assert false
  | [{ data = FldEffectVal tp; _ }] -> tr_type_arg tp
  | { data = FldEffectVal _; _} :: fld :: _ | fld :: _ ->
    Error.fatal (Error.desugar_error fld.pos)

=======
>>>>>>> 7bdd3f1c
and tr_h_clause (hc : Raw.h_clause) =
  let make data = { hc with data = data } in
  match hc.data with
  | HCReturn(pat, body) ->
    Either.Left (make (Clause(tr_pattern pat, tr_expr body)))
  | HCFinally(pat, body) ->
    Either.Right (make (Clause(tr_pattern pat, tr_expr body)))

(** Returns: list of explicit type annotations with fresh type variable names
    and a function that given a field name returns piece of code that
    represents pattern which pulls out this variable, making it easy to use in
    generated code *)
and generate_accessor_method_pattern named_type_args type_name =
  let make data = { data; pos=Position.nowhere } in
  (* generate new names impossible to input by user *)
  let create_mapping i arg =
    let old_name, new_name =
      match (snd arg.data).data with
      | TA_Var(name, _) -> name, name ^ "#TA_Var#" ^ string_of_int i
      | TA_Wildcard -> "TNAnon", "TNAnon#TA_Wildcard#" ^ string_of_int i
    in
    let named_arg =
      make (TNVar old_name, make (TA_Var (new_name, make KWildcard))) in
    named_arg, new_name
  in
  let (new_named_type_args, new_names : named_type_arg list * ctor_name list) =
    List.split (List.mapi create_mapping named_type_args) in
  (* function for fold that generates nested series of tapps for type
     annotation *)
  let gen_tapps inner name =
    make (TApp(inner, make (TVar (make (NPName name))))) in
  let type_annot : scheme_expr =
    { sch_pos = Position.nowhere
    ; sch_args = []
    ; sch_body =
      List.fold_left
        gen_tapps
        (make (TVar (make (NPName type_name))))
        new_names
    } in
  (* function that generates pattern for accessing field *)
  let pattern_gen field =
    make (PAnnot(make (PCtor(
      make (NPName type_name),
      [ make (NP_Val(NVar field, make (PId(false, IdVar field)), None)) ],
      [])), type_annot))
  in
  new_named_type_args, pattern_gen

and create_accessor_method named_type_args pattern_gen scheme =
  match scheme.data with
  | SA_Val(NVar field, _) ->
    let make data = { scheme with data } in
    (* generate accessor body, this piece of code generated accessing
    variable *)
<<<<<<< HEAD
    let e = make (EPoly(make (EVar(NPName field)), [], [])) in
    DLetFun(IdMethod(false, field),
      named_type_args,
      [],
      make (EFn(pattern_gen field, e)))
    |> Option.some
  | (NLabel | NImplicit _ | NMethod _ | NOptionalVar _), _ ->
=======
    let e =
      make (EFn(pattern_gen field,
        make (EPoly(make (EVar (make (NPName field))), [])))) in
    Some begin match named_type_args with
    | [] ->
      make (DLetId(public, IdMethod field, make (PE_Expr e)))
    | _ :: _ ->
      let targs =
        List.map
          (fun arg -> { arg with data = NP_Type(false, arg) })
          named_type_args
      in
      make (DLetId(public, IdMethod field, make (PE_Fn(targs, e))))
    end
  | SA_Val((NImplicit _ | NMethod _ | NOptionalVar _), _) ->
>>>>>>> 7bdd3f1c
    Error.warn (Error.ignored_field_in_record scheme.pos);
    None
  | SA_Type _ ->
    Error.fatal (Error.existential_type_arg_in_record scheme.pos)

let tr_program (p : Raw.program) =
  { p with data = tr_defs p.data }<|MERGE_RESOLUTION|>--- conflicted
+++ resolved
@@ -102,34 +102,11 @@
 let map_h_clauses f xs =
   map_either ~warn:Error.finally_before_return_clause f xs
 
-<<<<<<< HEAD
-(** Finds argument named "self" on given list. *)
-let rec find_self_arg args =
-  match args with
-  | [] -> (None, [])
-  | { pos; data = (NVar "self", arg) } :: args ->
-    begin match find_self_arg args with
-    | (None, _) -> (Some (pos, arg), args)
-    | (Some(pos, _), _) ->
-      Error.fatal (Error.multiple_self_parameters pos)
-    end
-  | arg :: args ->
-    let (self, args) = find_self_arg args in
-    (self, arg :: args)
-
-let ident_of_name (name : Raw.name) =
-  match name with
-  | NLabel      -> IdLabel
-  | NVar x | NOptionalVar x -> IdVar(false, x)
-  | NImplicit n -> IdImplicit(false, n)
-  | NMethod   n -> IdMethod(false, n)
-=======
 let ident_of_name (name : Raw.name) =
   match name with
   | NVar x | NOptionalVar x -> IdVar x
   | NImplicit n -> IdImplicit n
   | NMethod   n -> IdMethod n
->>>>>>> 7bdd3f1c
 
 let rec path_append prefix rest =
   let make data = { pos = Position.join prefix.pos rest.pos; data } in
@@ -207,26 +184,14 @@
   let make data = { fld with data = data } in
   match fld.data with
   | FldAnonType tp ->
-<<<<<<< HEAD
-    Either.Left (make (TNAnon, tr_type_arg tp))
-  | FldEffect ->
-    Either.Left (make (TNEffect, make TA_Effect))
-  | FldEffectVal arg ->
-    Either.Left (make (TNEffect, tr_type_arg arg))
-=======
     let (x, k) = tr_type_var tp in
     make (SA_Type(TNAnon, x, k))
->>>>>>> 7bdd3f1c
   | FldType(x, ka) ->
     let k = Option.value ka ~default:(make KWildcard) in
     make (SA_Type(TNVar x, x, k))
   | FldTypeVal(x, arg) ->
-<<<<<<< HEAD
-    Either.Left (make (TNVar x, tr_type_arg arg))
-=======
     let (y, k) = tr_type_var arg in
     make (SA_Type(TNVar x, y, k))
->>>>>>> 7bdd3f1c
   | FldName n ->
     make (SA_Val(n, scheme_wildcard fld.pos))
   | FldNameVal(n, tp) ->
@@ -234,18 +199,6 @@
   | FldNameAnnot _ | FldModule _ | FldOpen ->
     assert false
 
-<<<<<<< HEAD
-(** Translate a type expression as a type parameter *)
-and tr_type_arg (tp : Raw.type_expr) =
-  let make data = { tp with data = data } in
-  match tp.data with
-  | TParen tp -> make (tr_type_arg tp).data
-  | TVar (NPName x, ka) -> 
-    let k = Option.value ka ~default:(make KWildcard) in
-    make (TA_Var(false, x, k))
-  | TVar (NPSel _, _) | TWildcard | TArrow _ | TEffect _ | TApp _ | TRecord _
-  | TTypeLbl _ | TEffectLbl _ ->
-=======
 (** Translate a type expression as a type variable with kind annotation *)
 and tr_type_var (tp : Raw.type_expr) =
   let make data = { tp with data = data } in
@@ -256,7 +209,6 @@
     (x, k)
   | TVar ({data = NPSel _; _}, _) | TWildcard | TArrow _ | TEffect _ | TApp _
   | TRecord _ | TTypeLbl _ ->
->>>>>>> 7bdd3f1c
     Error.fatal (Error.desugar_error tp.pos)
 
 (** Translate a type expression as a type parameter *)
@@ -278,14 +230,8 @@
   | TParen tp -> make (tr_named_type_arg tp).data
   | TVar ({data = NPName x; _}, ka) ->
     let k = Option.value ka ~default:(make KWildcard) in
-<<<<<<< HEAD
-    make (TNVar x, make (TA_Var(false, x, k)))
-  | TTypeLbl tp -> make (TNAnon, tr_type_arg tp)
-  | TEffectLbl tp -> make (TNEffect, tr_type_arg tp)
-=======
     make (TNVar x, make (TA_Var(x, k)))
   | TTypeLbl tp -> make (TNAnon, tr_type_arg tp)
->>>>>>> 7bdd3f1c
   | TWildcard -> make (TNAnon, make (TA_Wildcard))
   | TVar ({data = NPSel _; _}, _) | TArrow _ | TEffect _ | TApp _
   | TRecord _ ->
@@ -357,40 +303,14 @@
   | ENum64 _      -> Error.fatal (Error.desugar_error p.pos)
   | EStr _      -> Error.fatal (Error.desugar_error p.pos)
   | EChr _      -> Error.fatal (Error.desugar_error p.pos)
-<<<<<<< HEAD
-  | EParen    p -> make (tr_pattern p).data
-  | EVar      x -> make (PId (IdVar(false, x)))
-  | EBOpID    n -> make (PId (IdVar(false, tr_bop_id (make n))))
-  | EUOpID    n -> make (PId (IdVar(false, make_uop_id n)))
-  | EImplicit n -> make (PId (IdImplicit(false, n)))
-=======
   | EParen    p -> make (tr_pattern ~public p).data
   | EVar      x -> make (PId(public, IdVar x))
   | EBOpID    n -> make (PId(public, IdVar (tr_bop_id (make n))))
   | EUOpID    n -> make (PId(public, IdVar (make_uop_id n)))
   | EImplicit n -> make (PId(public, IdImplicit n))
->>>>>>> 7bdd3f1c
   | EApp(p1, ps) ->
     let cpath = tr_ctor_pattern p1 in
     let (flds, _, ps) = collect_fields ~ppos:p1.pos ps in
-<<<<<<< HEAD
-    let ps = List.map (tr_pattern) ps in
-    begin match flds with
-    | [ { data = FldModule name; _ } ] ->
-      make (PCtor(cpath, CNModule(false, name), ps))
-    | _ ->
-      let (targs, iargs) = map_inst_like (tr_named_pattern) flds in
-      make (PCtor(cpath, CNParams(targs, iargs), ps))
-    end
-  | EAnnot(p, sch) -> make (PAnnot(tr_pattern p, tr_scheme_expr sch))
-  | EBOp(p1, op, p2) ->
-    let c_name = {op with data = NPName (tr_bop_id op)} in
-    let ps = [tr_pattern p1; tr_pattern p2] in
-    make (PCtor(c_name, CNParams([], []), ps))
-  | EUOp(op, p1) ->
-    let c_name = {op with data = NPName (make_uop_id op.data)} in
-    make (PCtor(c_name, CNParams([], []), [tr_pattern p1]))
-=======
     let named = List.map (tr_named_pattern ~public) flds in
     let ps = List.map (tr_pattern ~public) ps in
     make (PCtor(cpath, named, ps))
@@ -402,7 +322,6 @@
   | EUOp(op, p1) ->
     let c_name = {op with data = NPName (make_uop_id op.data)} in
     make (PCtor(c_name, [], [tr_pattern ~public p1]))
->>>>>>> 7bdd3f1c
   | EList ps ->
     let cons pe xs =
       let pe  = tr_pattern pe in
@@ -419,74 +338,6 @@
   | EMethod _ | EExtern _ | EIf _ | EMethodCall _  ->
     Error.fatal (Error.desugar_error p.pos)
 
-<<<<<<< HEAD
-and tr_named_pattern (fld : Raw.field) =
-  let make data = { fld with data = data } in
-  match fld.data with
-  | FldAnonType _ ->
-    Error.fatal (Error.anon_type_pattern fld.pos)
-  | FldEffect ->
-    Either.Left (make (TNEffect, make TA_Effect))
-  | FldEffectVal arg ->
-    Either.Left (make (TNEffect, tr_type_arg arg))
-  | FldType(x, ka) ->
-    let k = Option.value ka ~default:(make KWildcard) in
-    Either.Left (make (TNVar x, make (TA_Var(false, x, k))))
-  | FldTypeVal(x, arg) ->
-    Either.Left (make (TNVar x, tr_type_arg arg))
-  | FldName n ->
-    Either.Right (make (n, make (PId (ident_of_name n))))
-  | FldNameVal(n, p) ->
-    Either.Right (make (n, tr_pattern p))
-  | FldNameAnnot(n, sch) ->
-    Either.Right
-      (make (n, make (PAnnot(make (PId (ident_of_name n)),
-                             tr_scheme_expr sch))))
-  | FldModule _ ->
-    Error.fatal (Error.desugar_error fld.pos)
-
-(** Translate a formal parameter of a function *)
-let rec tr_function_arg (arg : Raw.expr) =
-  match arg.data with
-  | EParen arg -> tr_function_arg arg
-  | EAnnot(p, sch) ->
-    ArgAnnot(tr_pattern p, tr_scheme_expr sch)
-  | EWildcard | EUnit | ENum _ | ENum64 _ | EStr _ | EChr _ | EVar _
-  | EImplicit _ | ECtor _ | EBOp _ | EUOp _ | EApp _ | EBOpID _ | EUOpID _
-  | ESelect _ | EList _ ->
-    ArgPattern (tr_pattern arg)
-
-  | EFn _ | EEffect _ | EDefs _ | EMatch _ | EHandler _ | ERecord _
-  | EMethod _ | EExtern _ | EIf _ | EPub _ | EMethodCall _ ->
-    Error.fatal (Error.desugar_error arg.pos)
-
-let tr_named_arg (fld : Raw.field) =
-  let make data = { fld with data = data } in
-  match fld.data with
-  | FldAnonType arg ->
-    Either.Left (make (TNAnon, tr_type_arg arg))
-  | FldEffect ->
-    Either.Left (make (TNEffect, make TA_Effect))
-  | FldEffectVal arg ->
-    Either.Left (make (TNEffect, tr_type_arg arg))
-  | FldType(x, ka) ->
-    let k = Option.value ka ~default:(make KWildcard) in
-    Either.Left (make (TNVar x, make (TA_Var(false, x, k))))
-  | FldTypeVal(x, arg) ->
-    Either.Left (make (TNVar x, tr_type_arg arg))
-  | FldName n ->
-    let arg = ArgPattern(make (PId (ident_of_name n))) in
-    Either.Right (make (n, arg))
-  | FldNameVal(n, e) ->
-    Either.Right (make (n, tr_function_arg e))
-  | FldNameAnnot(n, sch) ->
-    let arg =
-      ArgAnnot(make (PId (ident_of_name n)), tr_scheme_expr sch)
-    in
-    Either.Right (make (n, arg))
-  | FldModule _ ->
-    (* TODO: This might eventually be supported. *)
-=======
 (** Translate a pattern, separating out its annotation [Some sch] if present
     or returning [None] otherwise. *)
 and tr_annot_pattern ~public (p : Raw.expr) =
@@ -542,40 +393,25 @@
     Either.Right (n, ident_of_name n, Some (tr_scheme_expr sch))
 
   | FldTypeVal _ | FldNameVal _ | FldModule _ | FldOpen ->
->>>>>>> 7bdd3f1c
     Error.fatal (Error.desugar_error fld.pos)
 
 (** Translate an expression as a let-pattern. *)
 let rec tr_let_pattern (p : Raw.expr) =
   let make data = { p with data = data } in
   match p.data with
-<<<<<<< HEAD
-  | EVar      x -> LP_Id(IdVar(false, x))
-  | EImplicit n -> LP_Id(IdImplicit(false, n))
-  | EBOpID    n -> LP_Id(IdVar(false, tr_bop_id (make n)))
-  | EUOpID    n -> LP_Id(IdVar(false, make_uop_id n))
-=======
   | EVar      x -> LP_Id(IdVar x)
   | EImplicit n -> LP_Id(IdImplicit n)
   | EBOpID    n -> LP_Id(IdVar (tr_bop_id (make n)))
   | EUOpID    n -> LP_Id(IdVar (make_uop_id n))
->>>>>>> 7bdd3f1c
   | EApp(p1, ps) ->
     begin match p1.data with
     | EVar _ | EImplicit _  | EBOpID _ | EUOpID _->
       let id =
         match p1.data with
-<<<<<<< HEAD
-        | EVar      x -> IdVar(false, x)
-        | EImplicit n -> IdImplicit(false, n)
-        | EBOpID    n -> IdVar(false, tr_bop_id (make n))
-        | EUOpID    n -> IdVar(false, make_uop_id n)
-=======
         | EVar      x -> IdVar x
         | EImplicit n -> IdImplicit n
         | EBOpID    n -> IdVar (tr_bop_id (make n))
         | EUOpID    n -> IdVar (make_uop_id n)
->>>>>>> 7bdd3f1c
         | _ -> assert false
       in
       LP_Fun(id, ps)
@@ -810,77 +646,6 @@
     in
     make (IVal(n, make (PE_Poly pe)))
   | FldNameVal(n, e) ->
-<<<<<<< HEAD
-    Either.Right (make (n, tr_expr e))
-| FldModule _ ->
-    (* TODO: This should eventually be supported. *)
-    Error.fatal (Error.desugar_error fld.pos)
-  | FldEffect | FldNameAnnot _ | FldType(_, Some _) ->
-    Error.fatal (Error.desugar_error fld.pos)
-
-and tr_def (pos : Position.t) (def : Raw.def_data) =
-  let make data = { pos = pos; data = data } in
-  match def with
-  | DLet(pub, p, e) ->
-    [ match tr_let_pattern p with
-      | LP_Id id -> 
-        DLetId(id, tr_expr e)
-      | LP_Fun(id, targs, iargs, args) ->
-          DLetFun(id, targs, iargs, tr_function args (tr_expr e))
-      | LP_Pat p ->
-          DLetPat(p, tr_expr e)
-    ]
-  | DMethod(pub, p, e) ->
-    [ match tr_let_pattern p with
-      | LP_Id (IdVar(public, x)) ->
-        (DLetFun(IdMethod(public, x), [], [],
-          make (EFn(ArgPattern (make (PId (IdVar(false, "self")))),
-            tr_expr e))))
-      | LP_Fun(IdVar(public, x), targs, iargs, args) ->
-        let (self_arg, iargs) =
-          match find_self_arg iargs with
-          | None, iargs ->
-            (ArgPattern (make (PId (IdVar(false, "self")))), iargs)
-          | Some(_, arg), iargs -> (arg, iargs)
-        in
-        DLetFun(IdMethod(public, x), targs, iargs,
-          make (EFn(self_arg, tr_function args (tr_expr e))))
-      | LP_Id (IdLabel | IdImplicit _ | IdMethod _)
-      | LP_Fun((IdLabel | IdImplicit _ | IdMethod _), _, _, _)
-      | LP_Pat _ ->
-        Error.fatal (Error.desugar_error p.pos)
-    ]
-  | DMethodFn(pub, id1, id2) ->
-    [ (DMethodFn(false, tr_var_id (with_nowhere id1), tr_var_id (with_nowhere id2))) ]
-  | DImplicit(n, args, sch) ->
-    let args = List.map tr_named_type_arg args in
-    let sch =
-      match sch with
-      | None -> {
-          sch_pos   = pos;
-          sch_targs = [];
-          sch_named = [];
-          sch_body  = make TWildcard
-        }
-      | Some sch -> tr_scheme_expr sch
-    in
-    [ DImplicit(n, args, sch) ]
-  | DRecord (vis, tp, flds) ->
-    let (pub_type, pub_ctors) = tr_data_vis pos vis in
-    let (cd_targs, cd_named) = map_inst_like tr_scheme_field flds in
-    begin match cd_targs with
-    | [] -> ()
-    | x :: _ ->
-      Error.fatal (Error.existential_type_arg_in_record x.pos)
-    end;
-    begin match tr_type_def tp [] with
-    | TD_Id(cd_name, args) ->
-      let named_type_args = List.map tr_named_type_arg args in
-      let ctor = make
-        { cd_public=pub_ctors; cd_name;
-          cd_targs=[]; cd_named; cd_arg_schemes=[] } in
-      let dd = DData(pub_type, cd_name, named_type_args, [ ctor ]) in
-=======
     make (IVal(n, tr_poly_expr_def e))
   | FldModule path -> make (IModule path)
   | FldOpen -> make IOpen
@@ -929,37 +694,10 @@
       let dd =
         make (DData { public_tp; public_ctors; tvar = cd_name; args; ctors })
       in
->>>>>>> 7bdd3f1c
       let method_named_args, pattern_gen =
         generate_accessor_method_pattern args cd_name in
       dd :: List.filter_map
         (create_accessor_method
-<<<<<<< HEAD
-          method_named_args pattern_gen)
-        cd_named
-    end
-  | DData(vis, tp, cs) ->
-    let (pub_type, pub_ctors) = tr_data_vis pos vis in
-    [ match tr_type_def tp [] with
-      | TD_Id(x, args) ->
-        DData(pub_type, x,
-          List.map tr_named_type_arg args,
-          List.map tr_ctor_decl cs)
-    ]
-  | DLabel(pub, pat) ->
-    let (eff_opt, pat) = tr_pattern_with_eff_opt pat in
-    [ DLabel (eff_opt, pat) ]
-  | DHandle(pub, pat, body, hcs) ->
-    let (eff_opt, pat) = tr_pattern_with_eff_opt pat in
-    let body = tr_expr body in
-    let (rcs, fcs) = map_h_clauses tr_h_clause hcs in
-    let body = { body with data = EHandler(body, rcs, fcs) } in
-    [ DHandlePat(eff_opt, pat, body) ]
-  | DHandleWith(pub, pat, body) ->
-    let (eff_opt, pat) = tr_pattern_with_eff_opt pat in
-    let body = tr_expr body in
-    [ DHandlePat(eff_opt, pat, body) ]
-=======
           ~public:public_ctors method_named_args pattern_gen)
         cd_named_args
     end
@@ -990,7 +728,6 @@
     let eff = tr_type_arg_opt def.pos eff_opt in
     let body = tr_expr body in
     [ make (DHandlePat(pat, eff, body)) ]
->>>>>>> 7bdd3f1c
   | DModule(pub, x, defs) ->
     [ DModule(false, x, tr_defs defs) ]
   | DOpen(pub, path) -> 
@@ -1028,20 +765,6 @@
   | _ ->
     (None, tr_pattern pat)
 
-<<<<<<< HEAD
-and tr_pattern_with_eff_opt (pat : Raw.expr) =
-  let (flds_opt, pat) = tr_pattern_with_fields pat in
-  (Option.map tr_eff_opt_fields flds_opt, pat)
-
-and tr_eff_opt_fields flds =
-  match flds with
-  | [] -> assert false
-  | [{ data = FldEffectVal tp; _ }] -> tr_type_arg tp
-  | { data = FldEffectVal _; _} :: fld :: _ | fld :: _ ->
-    Error.fatal (Error.desugar_error fld.pos)
-
-=======
->>>>>>> 7bdd3f1c
 and tr_h_clause (hc : Raw.h_clause) =
   let make data = { hc with data = data } in
   match hc.data with
@@ -1097,15 +820,6 @@
     let make data = { scheme with data } in
     (* generate accessor body, this piece of code generated accessing
     variable *)
-<<<<<<< HEAD
-    let e = make (EPoly(make (EVar(NPName field)), [], [])) in
-    DLetFun(IdMethod(false, field),
-      named_type_args,
-      [],
-      make (EFn(pattern_gen field, e)))
-    |> Option.some
-  | (NLabel | NImplicit _ | NMethod _ | NOptionalVar _), _ ->
-=======
     let e =
       make (EFn(pattern_gen field,
         make (EPoly(make (EVar (make (NPName field))), [])))) in
@@ -1121,7 +835,6 @@
       make (DLetId(public, IdMethod field, make (PE_Fn(targs, e))))
     end
   | SA_Val((NImplicit _ | NMethod _ | NOptionalVar _), _) ->
->>>>>>> 7bdd3f1c
     Error.warn (Error.ignored_field_in_record scheme.pos);
     None
   | SA_Type _ ->
