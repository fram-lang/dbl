--- conflicted
+++ resolved
@@ -285,17 +285,10 @@
   | EList []         -> make (NPName (tr_ctor_name (make Raw.CNNil)))
   | ESelect(path, p) -> path_append path (tr_ctor_pattern p)
 
-<<<<<<< HEAD
-  | EWildcard | ENum _ | EStr _ | ECStr _ | EChr _ | EParen _ | EVar _ | EImplicit _
-  | EFn _ | EApp _ | EDefs _ | EMatch _ | EHandler _ | EEffect _ | ERecord _
-  | EMethod _ | EExtern _ | EAnnot _ | EIf _ | EBOp _ | EUOp _ | EList (_ :: _)
-  | EPub _ | EMethodCall _  ->
-=======
   | EWildcard | ENum _ | ENum64 _ | EStr _ | EChr _ | EParen _ | EVar _
   | EImplicit _ | EFn _ | EApp _ | EDefs _ | EMatch _ | EHandler _ | EEffect _
   | ERecord _ | EMethod _ | EExtern _ | EAnnot _ | EIf _ | EBOp _ | EUOp _
   | EList (_ :: _) | EPub _ | EMethodCall _ ->
->>>>>>> 81a81e38
     Error.fatal (Error.desugar_error p.pos)
 
 (** Translate a pattern *)
@@ -378,29 +371,6 @@
     let (p, sch) = tr_annot_pattern ~public p in
     make (NP_Val(n, p, sch))
   | FldNameAnnot(n, sch) ->
-<<<<<<< HEAD
-    Either.Right
-      (make (n, make (PAnnot(make (PId (ident_of_name n)),
-                             tr_scheme_expr sch))))
-  | FldModule _ ->
-    Error.fatal (Error.desugar_error fld.pos)
-
-(** Translate a formal parameter of a function *)
-let rec tr_function_arg (arg : Raw.expr) =
-  match arg.data with
-  | EParen arg -> tr_function_arg arg
-  | EAnnot(p, sch) ->
-    ArgAnnot(tr_pattern ~public:false p, tr_scheme_expr sch)
-  | EWildcard | EUnit | ENum _ | EStr _ | ECStr _ | EChr _ | EVar _ | EImplicit _ | ECtor _
-  | EBOp _ | EUOp _ | EApp _ | EBOpID _ | EUOpID _  | ESelect _ | EList _ ->
-    ArgPattern (tr_pattern ~public:false arg)
-
-  | EFn _ | EEffect _ | EDefs _ | EMatch _ | EHandler _ | ERecord _
-  | EMethod _ | EExtern _ | EIf _ | EPub _ | EMethodCall _ ->
-    Error.fatal (Error.desugar_error arg.pos)
-
-let tr_named_arg (fld : Raw.field) =
-=======
     let p = make (PId(public, ident_of_name n)) in
     make (NP_Val(n, p, Some (tr_scheme_expr sch)))
   | FldModule { data = NPName name; _ } -> make (NP_Module(public, name))
@@ -409,7 +379,6 @@
 
 (** Translate a parameter declaration *)
 let tr_param_decl (fld : Raw.field) =
->>>>>>> 81a81e38
   let make data = { fld with data = data } in
   match fld.data with
   | FldAnonType arg ->
@@ -447,12 +416,8 @@
       in
       LP_Fun(id, ps)
 
-<<<<<<< HEAD
-    | EUnit | ENum _ | EStr _ | ECStr _ |  EChr _ | ECtor _ | ESelect _ | EList _ ->
-=======
     | EUnit | ENum _ | ENum64 _ | EStr _ | EChr _ | ECtor _ | ESelect _
     | EList _ ->
->>>>>>> 81a81e38
       LP_Pat(tr_pattern ~public p)
 
     | EWildcard | EParen _ | EFn _ | EApp _ | EDefs _ 
@@ -461,13 +426,8 @@
       Error.fatal (Error.desugar_error p1.pos)
     end
 
-<<<<<<< HEAD
-  | EWildcard | EUnit | ENum _ | EStr _  | ECStr _ | EChr _ | EParen _ | ECtor _ | EAnnot _
-  | EBOp _  | EUOp _  | ESelect _ | EList _ | EPub _ ->
-=======
   | EWildcard | EUnit | ENum _ | ENum64 _ | EStr _ | EChr _ | EParen _
   | ECtor _ | EAnnot _ | EBOp _  | EUOp _  | ESelect _ | EList _ | EPub _ ->
->>>>>>> 81a81e38
     LP_Pat (tr_pattern ~public p)
 
   | EFn _ | EDefs _ | EMatch _ | EHandler _ | EEffect _ | ERecord _
@@ -529,24 +489,14 @@
     | EUOpID    x -> make (EVar      (prepend_path (make_uop_id x)))
     | EList    [] -> make (EVar      (prepend_path (tr_ctor_name' CNNil)))
     
-<<<<<<< HEAD
-    | EWildcard | ENum _ | EStr _ | ECStr _ |  EChr _ | EParen _ | EFn _ | EApp _
-    | EEffect _ | EDefs _ | EMatch _ | ERecord _ | EHandler _ | EExtern _
-    | EAnnot _ | EIf _ | EMethod _ | ESelect _ | EBOp _ | EUOp _
-=======
     | EWildcard | ENum _ | ENum64 _ | EStr _ | EChr _ | EParen _ | EFn _
     | EApp _ | EEffect _ | EDefs _ | EMatch _ | ERecord _ | EHandler _
     | EExtern _ | EAnnot _ | EIf _ | EMethod _ | ESelect _ | EBOp _ | EUOp _
->>>>>>> 81a81e38
     | EList (_ :: _) | EPub _ | EMethodCall _ ->
       Error.fatal (Error.desugar_error e.pos)
     end
 
-<<<<<<< HEAD
-  | EWildcard | ENum _ | EStr _ | ECStr _ | EChr _ | EParen _ | EFn _ | EApp _
-=======
   | EWildcard | ENum _ | ENum64 _ | EStr _ | EChr _ | EParen _ | EFn _ | EApp _
->>>>>>> 81a81e38
   | EEffect _ | EDefs _ | EMatch _ | ERecord _ | EHandler _ | EExtern _
   | EAnnot _ | EIf _ | EBOp _ | EUOp _ | EList (_ :: _) | EPub _
   | EMethodCall _ ->
