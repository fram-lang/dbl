--- conflicted
+++ resolved
@@ -140,7 +140,6 @@
     make (TEffect (List.map tr_type_expr tps))
   | TApp(tp1, tp2) ->
     make (TApp(tr_type_expr tp1, tr_type_expr tp2))
-<<<<<<< HEAD
   | TBOpID op -> make (TVar (NPName (tr_type_bop_id (make op))))
   | TBOp(tp1, op, tp2) -> 
     let t1 = tr_type_expr tp1 in 
@@ -149,10 +148,7 @@
         { pos  = Position.join t1.pos op.pos;
           data = TApp(tr_bop_to_type_expr op, t1)
         }, t2))
-  | TRecord _ | TTypeLbl _ | TEffectLbl _ ->
-=======
   | TRecord _ | TTypeLbl _ ->
->>>>>>> 027581df
     Error.fatal (Error.desugar_error tp.pos)
 
 and tr_eff_type (tp : Raw.type_expr) =
@@ -194,18 +190,10 @@
       Error.fatal (Error.impure_scheme pos)
     end
 
-<<<<<<< HEAD
   | TWildcard | TVar _ | TArrow _ | TEffect _ | TApp _ | TBOpID _ | TBOp _ ->
-    { sch_pos   = pos;
-      sch_targs = [];
-      sch_named = [];
-      sch_body  = tr_type_expr tp
-=======
-  | TWildcard | TVar _ | TArrow _ | TEffect _ | TApp _ ->
     { sch_pos  = pos;
       sch_args = [];
       sch_body = tr_type_expr tp
->>>>>>> 027581df
     }
   | TRecord _ | TTypeLbl _ ->
     Error.fatal (Error.desugar_error tp.pos)
@@ -236,15 +224,9 @@
   | TParen tp -> tr_type_var tp
   | TVar ({data = NPName x; _}, ka) ->
     let k = Option.value ka ~default:(make KWildcard) in
-<<<<<<< HEAD
-    make (TA_Var(public, x, k))
-  | TVar (NPSel _, _) | TWildcard | TArrow _ | TEffect _ | TApp _ | TRecord _
-  | TTypeLbl _ | TEffectLbl _ | TBOpID _ | TBOp _ ->
-=======
     (x, k)
   | TVar ({data = NPSel _; _}, _) | TWildcard | TArrow _ | TEffect _ | TApp _
-  | TRecord _ | TTypeLbl _ ->
->>>>>>> 027581df
+  | TRecord _ | TTypeLbl _ | TBOpID _ | TBOp _ ->
     Error.fatal (Error.desugar_error tp.pos)
 
 (** Translate a type expression as a type parameter *)
@@ -269,12 +251,8 @@
     make (TNVar x, make (TA_Var(x, k)))
   | TTypeLbl tp -> make (TNAnon, tr_type_arg tp)
   | TWildcard -> make (TNAnon, make (TA_Wildcard))
-<<<<<<< HEAD
-  | TVar (NPSel _, _) | TArrow _ | TEffect _ | TApp _ | TRecord _ | TBOpID _ | TBOp _ ->
-=======
   | TVar ({data = NPSel _; _}, _) | TArrow _ | TEffect _ | TApp _
-  | TRecord _ ->
->>>>>>> 027581df
+  | TRecord _ | TBOpID _ | TBOp _ ->
     Error.fatal (Error.desugar_error tp.pos)
 
 (** Translate a left-hand-side of the type definition. The additional
@@ -284,7 +262,6 @@
   match tp.data with
   | TVar ({data = NPName x; _}, _) -> TD_Id(x, args)
   | TApp(tp1, tp2) -> tr_type_def tp1 (tp2 :: args)
-<<<<<<< HEAD
   | TBOpID op -> TD_Id(tr_type_bop_id (make op), args)
   | TBOp(tp1, op, tp2) ->
     if not (List.is_empty args) then
@@ -292,12 +269,8 @@
     else
       let op_id = make (Raw.TVar(NPName (tr_type_bop_id op), None)) in
       tr_type_def op_id [tp1; tp2]
-  | TVar (NPSel _, _) | TWildcard | TParen _ | TArrow _ | TEffect _ | TRecord _
-  | TTypeLbl _ | TEffectLbl _ ->
-=======
   | TVar ({data = NPSel _; _}, _) | TWildcard | TParen _ | TArrow _
   | TEffect _ | TRecord _ | TTypeLbl _ ->
->>>>>>> 027581df
     Error.fatal (Error.desugar_error tp.pos)
 
 let tr_ctor_decl (d : Raw.ctor_decl) =
