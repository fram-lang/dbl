--- conflicted
+++ resolved
@@ -80,7 +80,6 @@
 let impure_scheme pos =
   (Some pos, "Syntax error. Type schemes must be pure")
 
-<<<<<<< HEAD
 let attribute_conflict pos att1 att2 =
   (Some pos, "Conflicting attributes: " ^ att1 ^ " and " ^ att2)
 
@@ -94,10 +93,9 @@
 
 let unknown_attribute pos name = 
   (Some pos, "Unknown attribute " ^ name)
-=======
+
 let type_alias_with_args pos =
   (Some pos, "Type aliases cannot have type arguments")
->>>>>>> 6dd51a38
 
 let finally_before_return_clause pos =
   (Some pos, "Finally clause before return clause")
