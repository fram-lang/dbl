--- conflicted
+++ resolved
@@ -167,7 +167,6 @@
   | ')'  { YaccParser.BR_CLS     }
   | '['  { YaccParser.SBR_OPN    }
   | ']'  { YaccParser.SBR_CLS    }
-<<<<<<< HEAD
   | '{'  { 
     open_cbrackets := !open_cbrackets + 1;
     YaccParser.CBR_OPN    
@@ -180,12 +179,7 @@
         let () = open_cbrackets := !open_cbrackets - 1 in
         YaccParser.CBR_CLS  
     }
-  | op_char+ as x { tokenize_oper x }
-=======
-  | '{'  { YaccParser.CBR_OPN    }
-  | '}'  { YaccParser.CBR_CLS    }
   | op_char+ as x { tokenize_oper lexbuf.Lexing.lex_start_p x }
->>>>>>> 81a81e38
   | lid_start var_char* as x { tokenize_ident x }
   | uid_start var_char* as x { YaccParser.UID x }
   | '~' lid_start var_char* as x { YaccParser.TLID x }
@@ -251,17 +245,7 @@
       if String.ends_with ~suffix:name name' then token lexbuf
       else block_comment name lexbuf
     }
-<<<<<<< HEAD
-  | '"' { 
-      let buf = Buffer.create 32 in
-      let _ : YaccParser.token =
-        string_token true lexbuf.Lexing.lex_start_p buf lexbuf in
-      block_comment depth lexbuf
-    }
-  | "//" { skip_line lexbuf; block_comment depth lexbuf }
-=======
   | comment_name { block_comment name lexbuf }
->>>>>>> 81a81e38
   | eof {
       Error.fatal (Error.eof_in_comment
         (Position.of_lexing 0 lexbuf.Lexing.lex_start_p)
