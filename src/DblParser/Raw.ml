--- conflicted
+++ resolved
@@ -274,14 +274,10 @@
   | DModule of module_name * def list
     (** Definition of a module *)
 
-<<<<<<< HEAD
+  | DSection of def list
+    (** Block of definitions that share parameter declarations *)
+
   | DOpen of module_name path
-=======
-  | DSection of is_public * def list
-    (** Block of definitions that share parameter declarations *)
-
-  | DOpen of is_public * module_name path
->>>>>>> 9dcabaa9
     (** Opening a module *)
 
   | DRec of def list
