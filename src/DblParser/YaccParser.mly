--- conflicted
+++ resolved
@@ -535,21 +535,13 @@
 | KW_PARAMETER field 
     { ([], DParam $2) }
 | data_vis KW_DATA rec_opt ty_expr EQ bar_opt ctor_decl_list
-<<<<<<< HEAD
     { ($1, make_def $3 (DData($4, $7))) }
 | data_vis KW_DATA rec_opt ty_expr EQ CBR_OPN ty_field_list CBR_CLS
     { ($1, make_def $3 (DRecord($4, $7))) }
 | pub KW_LABEL rec_opt expr_100 effect_var_opt
     { ($1, make_def $3 (DLabel($4, $5))) }
-=======
-    { make_def $3 (DData($1, $4, $7)) }
-| data_vis KW_DATA rec_opt ty_expr EQ CBR_OPN ty_field_list CBR_CLS
-    { make_def $3 (DRecord($1, $4, $7)) }
-| pub KW_LABEL rec_opt expr_100 effect_var_opt
-    { make_def $3 (DLabel($1, $4, $5)) }
 | pub KW_TYPE rec_opt ty_expr EQ ty_expr
-    { make_def $3 (DType($1, $4, $6)) }
->>>>>>> 6dd51a38
+    { ($1, make_def $3 (DType($4, $6))) }
 | pub KW_HANDLE rec_opt expr_100 effect_var_opt EQ expr h_clauses
     { ($1, make_def $3 (DHandle($4, $5, $7, $8))) }
 | pub KW_HANDLE rec_opt expr_100 effect_var_opt KW_WITH expr
