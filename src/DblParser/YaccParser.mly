--- conflicted
+++ resolved
@@ -7,14 +7,9 @@
 %token<string> LID UID TLID QLID
 %token<string> OP_0 OP_20 OP_30 OP_40 OP_50 OP_60 OP_70 OP_80 OP_90 OP_100
 %token<int> NUM
-<<<<<<< HEAD
+%token<int64> NUM64
 %token<string> STR CSTR BSTR ESTR
-%token<char> CHR 
-=======
-%token<int64> NUM64
-%token<string> STR
 %token<char> CHR
->>>>>>> 81a81e38
 %token BR_OPN BR_CLS SBR_OPN SBR_CLS CBR_OPN CBR_CLS
 %token ARROW EFF_ARROW ARROW2 BAR COLON COMMA DOT EQ SEMICOLON2 SLASH GT_DOT
 %token KW_ABSTR KW_AS KW_DATA KW_EFFECT KW_ELSE KW_END KW_EXTERN
@@ -441,13 +436,9 @@
 | TLID               { make (EImplicit $1)}
 | UNDERSCORE         { make EWildcard     }
 | NUM                { make (ENum $1)     }
-<<<<<<< HEAD
 | BSTR str_interp    { make (ECStr ($1, $2)) }    
-| STR                { make (EStr $1)     }    
-=======
 | NUM64              { make (ENum64 $1)   }
 | STR                { make (EStr $1)     }
->>>>>>> 81a81e38
 | CHR                { make (EChr $1)     }
 | BR_OPN BR_CLS      { make EUnit         }
 | BR_OPN expr BR_CLS { make (EParen $2)   }
