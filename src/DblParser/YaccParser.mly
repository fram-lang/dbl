/* This file is part of DBL, released under MIT license.
 * See LICENSE for details.
 */

/** Yacc-generated parser */

%token<string> LID UID TLID QLID
%token<string> OP_0 OP_20 OP_30 OP_40 OP_50 OP_60 OP_70 OP_80 OP_90 OP_100
%token<int> NUM
%token<int64> NUM64
%token<string> STR
%token<char> CHR
%token BR_OPN BR_CLS SBR_OPN SBR_CLS CBR_OPN CBR_CLS
<<<<<<< HEAD
%token ARROW ARROW2 BAR COLON COMMA DOT EQ SEMICOLON2 SLASH GT_DOT ATTR_OPEN
=======
%token ARROW EFF_ARROW ARROW2 BAR COLON COMMA DOT EQ SEMICOLON2 SLASH GT_DOT
>>>>>>> ff7d7569
%token KW_ABSTR KW_AS KW_DATA KW_EFFECT KW_ELSE KW_END KW_EXTERN
%token KW_FINALLY KW_FN KW_HANDLE KW_HANDLER KW_IF KW_IMPORT
%token KW_IN KW_LABEL KW_LET KW_MATCH KW_METHOD KW_MODULE KW_OF KW_OPEN
%token KW_PARAMETER KW_PUB
%token KW_REC
%token KW_RETURN KW_THEN KW_TYPE KW_WITH
%token UNDERSCORE
%token EOF

%type<Raw.import list * Raw.program> file
%start file

%type<Raw.repl_cmd> repl
%start repl

%{

open Raw

let current_pos () =
  Position.of_pp
    (Parsing.symbol_start_pos ())
    (Parsing.symbol_end_pos ())

let make data =
  { pos  = current_pos ()
  ; data = data
  }

(** Make potentially recursive definition *)
let make_def is_rec data =
  if is_rec then DRec([make ([], data)]) else data 

%}

%%

bar_opt
: /* empty */ { () }
| BAR         { () }
;

/* ========================================================================= */

lid
: LID { make $1 }
;

name
: LID       { NVar $1      }
| QLID      { NOptionalVar $1 }
| TLID      { NImplicit $1 }
| KW_METHOD LID { NMethod $2   }
;

uid_path
: UID              { make (NPName $1)     }
| uid_path DOT UID { make (NPSel($1, $3)) }
;

/* ========================================================================= */
/* OPERATORS */

op_0
: OP_0 { make $1 }
;

op_20
: OP_20 { make $1 }
;

op_30
: OP_30 { make $1  }
| COMMA { make "," }
;

op_30_no_comma
: OP_30 { make $1  }
;

op_40
: OP_40 { make $1 }
;

op_50
: OP_50 { make $1 }
;

op_60
: OP_60 { make $1  }
| EQ    { make "=" }
;


op_70
: OP_70 { make $1 }
;

op_80
: OP_80 { make $1 }
;

op_90
: OP_90 { make $1  }
| SLASH { make "/" }
;

op_100
: OP_100 { make $1 }
;

uop_150
: OP_80 { make $1 }
;

op
: op_0   { $1 }
| op_20  { $1 }
| op_30  { $1 }
| op_40  { $1 }
| op_50  { $1 }
| op_60  { $1 }
| op_70  { $1 }
| op_80  { $1 }
| op_90  { $1 }
| op_100 { $1 }
; 

/* ========================================================================= */

eff_arrow
: EFF_ARROW { make (TEffect [make TWildcard]) }
;

ty_eff_arrow
: eff_arrow ty_expr { make (TApp ($1, $2)) }
;

ty_expr
: ty_expr_app ARROW ty_expr { make (TArrow($1, $3)) }
| ty_expr_app ty_eff_arrow  { make (TArrow($1, $2)) }
| ty_expr_app { $1 }
;

ty_expr_app
: ty_expr_app ty_expr_simple { make (TApp($1, $2)) }
| KW_TYPE   ty_expr_simple { make (TTypeLbl $2) }
| ty_expr_simple { $1 }
;

ty_expr_simple
: BR_OPN ty_expr BR_CLS { make (TParen $2) }
| uid_path  { make (TVar($1, None)) }
| BR_OPN uid_path COLON kind_expr BR_CLS { make (TVar($2, Some $4)) }
| UNDERSCORE { make TWildcard }
| SBR_OPN effct SBR_CLS { make ($2).data }
| CBR_OPN ty_field_list CBR_CLS { make (TRecord $2) }
;

/* ------------------------------------------------------------------------- */

kind_expr
: kind_expr_simple ARROW kind_expr { make (KArrow($1, $3)) }
| kind_expr_simple { $1 }
;

kind_expr_simple
: BR_OPN kind_expr BR_CLS { make ($2).data }
| KW_TYPE { make KType }
| KW_EFFECT { make KEffect }
| UNDERSCORE { make KWildcard }
;

/* ------------------------------------------------------------------------- */

effct
: ty_expr_list { make (TEffect($1)) }
;

ty_expr_list
: /* empty */   { [] }
| ty_expr_list1 { $1 }
;

ty_expr_list1
: ty_expr_app                     { [ $1 ]   }
| ty_expr_app COMMA ty_expr_list1 { $1 :: $3 }
;

/* ------------------------------------------------------------------------- */

ty_field
: KW_TYPE ty_expr      { make (FldAnonType $2)       }
| UID                  { make (FldType($1, None))    }
| UID COLON kind_expr  { make (FldType($1, Some $3)) }
| UID EQ ty_expr       { make (FldTypeVal($1, $3))   }
| name                 { make (FldName $1)           }
| name COLON ty_expr   { make (FldNameVal($1, $3))   }
;

ty_field_list
: ty_field                     { [ $1 ]   }
| ty_field COMMA ty_field_list { $1 :: $3 }
;

/* ========================================================================= */

ctor_name
: BR_OPN  BR_CLS       { CNUnit   }
| SBR_OPN SBR_CLS      { CNNil    }
| UID                  { CNId  $1 }
| BR_OPN op BR_CLS     { CNBOp ($2).data }
| BR_OPN op DOT BR_CLS { CNUOp ($2).data }
;

ctor_decl
: ctor_name                     { make (CtorDecl($1, [])) }
| ctor_name KW_OF ty_expr_list1 { make (CtorDecl($1, $3)) }
;

ctor_decl_list1
: ctor_decl                     { [ $1 ]   }
| ctor_decl BAR ctor_decl_list1 { $1 :: $3 }
;

ctor_decl_list
: /* empty */     { [] }
| ctor_decl_list1 { $1 }
;

/* ========================================================================= */

expr
: def_list1 KW_IN expr  { make (EDefs($1, $3)) }
| KW_FN expr_250_list1 ARROW2 expr { make (EFn($2, $4))   }
| effect_label_opt KW_EFFECT expr_250_list effect_resumption_opt ARROW2 expr
    { make (EEffect { label = $1; args = $3; resumption = $4; body = $6 }) }
| expr_0 { $1 }
;

expr_no_comma
: def_list1 KW_IN expr_no_comma  { make (EDefs($1, $3)) }
| KW_FN expr_250_list1 ARROW2 expr_no_comma { make (EFn($2, $4))   }
| effect_label_opt KW_EFFECT expr_250_list effect_resumption_opt
  ARROW2 expr_no_comma
    { make (EEffect { label = $1; args = $3; resumption = $4; body = $6 }) }
| expr_0_no_comma { $1 }
;


// exp1 ; exp2
expr_0
: expr_10 op_0 expr {make (EBOp($1, $2, $3))}
| expr_10 { $1 }
;


expr_0_no_comma
: expr_10_no_comma op_0 expr_no_comma {make (EBOp($1, $2, $3))}
| expr_10_no_comma{ $1 }
;

effect_label_opt
: /* empty */  { None    }
| expr_300 DOT { Some $1 }
;

effect_resumption_opt
: /* empty */ { None    }
| SLASH expr  { Some $2 }
;

effect_var_opt
: /* empty */   { None    }
| SLASH ty_expr { Some $2 }
;

expr_10
: expr_10_open { $1 }
| expr_10_closed { $1 }
;

expr_10_no_comma
: expr_10_no_comma_open { $1 }
| expr_10_no_comma_closed { $1 }
;

expr_10_open
: KW_IF expr KW_THEN expr_10 { make (EIf($2, $4, None)) }
| KW_IF expr KW_THEN expr_10_closed KW_ELSE expr_10_open
  { make (EIf($2, $4, Some $6)) }
;

expr_10_closed
: KW_IF expr KW_THEN expr_10_closed KW_ELSE expr_10_closed
  { make (EIf($2, $4, Some $6)) }
| expr_20 { $1 }
;

expr_10_no_comma_open
: KW_IF expr KW_THEN expr_10_no_comma { make (EIf($2, $4, None)) }
| KW_IF expr KW_THEN expr_10_no_comma_closed KW_ELSE expr_10_no_comma_open
  { make (EIf($2, $4, Some $6)) }
;

expr_10_no_comma_closed
: KW_IF expr KW_THEN expr_10_no_comma_closed KW_ELSE expr_10_no_comma_closed
  { make (EIf($2, $4, Some $6)) }
| expr_20_no_comma { $1 }
;

// exp1 <- exp2
expr_20
: expr_30 op_20 expr_20 { make (EBOp($1, $2, $3)) }
| expr_30 { $1 }
;

expr_20_no_comma
: expr_30_no_comma op_20 expr_20_no_comma { make (EBOp($1, $2, $3)) }
| expr_30_no_comma { $1 }
;

// exp1 , exp2
expr_30
: expr_30 COLON ty_expr { make (EAnnot($1, $3)) }
| expr_30 op_30 expr_40 { make (EBOp($1, $2, $3)) }
| expr_40 { $1 }
;

expr_30_no_comma
: expr_30_no_comma COLON ty_expr { make (EAnnot($1, $3)) }
| expr_30_no_comma op_30_no_comma expr_40 { make (EBOp($1, $2, $3)) }
| expr_40 { $1 }
;

// exp1 || exp2
expr_40
: expr_50 op_40 expr_40 { make (EBOp($1, $2, $3)) }
| expr_50 { $1 }
;


// exp1 && exp2
expr_50
: expr_60 op_50 expr_50 { make (EBOp($1, $2, $3)) }
| expr_60 { $1 }
;


// exp1 | '==' | '<' | '>' | '|' | '&' | '$' | '#' | '?' exp2
expr_60
: expr_60 op_60 expr_70 { make (EBOp($1, $2, $3)) }
| expr_70 { $1 }
;


// exp1 | '@' | ':' | '^' | '.' exp2
expr_70
: expr_80 op_70 expr_70 { make (EBOp($1, $2, $3)) }
| expr_80 { $1 }
;

// exp1 | '+' | '-' | '~' exp2
expr_80
: expr_80 op_80 expr_90 { make (EBOp($1, $2, $3)) }
| expr_90 { $1 }
;

// exp1 | '*' | '/' | '%'  exp2
expr_90
: expr_90 op_90 expr_100 { make (EBOp($1, $2, $3)) }
| expr_100 { $1 }
;

// exp1 ** exp2
expr_100 
: expr_150 op_100 expr_100 { make (EBOp($1, $2, $3)) }
| expr_150 { $1 }
;

expr_150
: uop_150 expr_150 { make (EUOp($1, $2)) }
| expr_200 { $1 }
;

expr_200
: expr_250 { $1 }
| expr_250 expr_250_list1 { make (EApp($1, $2)) }
| expr_200 GT_DOT lid expr_250_list { make (EMethodCall($1, $3, $4)) }
| KW_EXTERN LID { make (EExtern $2) }
| KW_PUB expr_250 { make (EPub $2) }
;

expr_ctor
: UID { make (ECtor $1) }
;

expr_250
: expr_300    { $1 }
| expr_ctor   { $1 }
| uid_path DOT expr_300  { make (ESelect($1, $3)) }
| uid_path DOT expr_ctor { make (ESelect($1, $3)) }
;

expr_250_list1
: expr_250 expr_250_list { $1 :: $2 }
;

expr_250_list
: /* empty */ { [] }
| expr_250 expr_250_list { $1 :: $2 }
;

expr_300
: expr_simple { $1 }
| expr_300 DOT LID { make (EMethod($1, $3)) }
;

expr_simple
: LID                { make (EVar $1)     }
| TLID               { make (EImplicit $1)}
| UNDERSCORE         { make EWildcard     }
| NUM                { make (ENum $1)     }
| NUM64              { make (ENum64 $1)   }
| STR                { make (EStr $1)     }
| CHR                { make (EChr $1)     }
| BR_OPN BR_CLS      { make EUnit         }
| BR_OPN expr BR_CLS { make (EParen $2)   }
| SBR_OPN SBR_CLS    { make (EList [])    }
| SBR_OPN expr_comma_sep SBR_CLS { make (EList $2)       }
| KW_MATCH expr KW_WITH KW_END   { make (EMatch($2, [])) }
| KW_MATCH expr KW_WITH bar_opt match_clause_list KW_END
  { make (EMatch($2, $5)) }
| KW_HANDLER expr h_clauses KW_END { make (EHandler($2, $3)) }
| CBR_OPN field_list CBR_CLS { make (ERecord $2) }
| BR_OPN op BR_CLS           { make (EBOpID ($2).data)}
| BR_OPN op DOT BR_CLS       { make (EUOpID ($2).data)}
;

expr_comma_sep
: expr_40                      { [ $1 ]   }
| expr_40 COMMA expr_comma_sep { $1 :: $3 }
;

/* ========================================================================= */

match_clause
: expr ARROW2 expr { make (Clause($1, $3)) }
;

match_clause_list
: match_clause                       { [ $1 ]   }
| match_clause BAR match_clause_list { $1 :: $3 }
;

/* ========================================================================= */

field
: KW_TYPE ty_expr       { make (FldAnonType $2)       }
| UID                   { make (FldType($1, None))    }
| UID EQ ty_expr        { make (FldTypeVal($1, $3))   }
| UID COLON kind_expr   { make (FldType($1, Some $3)) }
| name                  { make (FldName $1)           }
| name EQ expr_no_comma { make (FldNameVal($1, $3))   }
| name COLON ty_expr    { make (FldNameAnnot($1, $3)) }
| KW_MODULE uid_path    { make (FldModule $2)         }
| KW_OPEN               { make FldOpen                }
;

field_list
: field                  { [ $1 ]   }
| field COMMA field_list { $1 :: $3 }
;

/* ========================================================================= */

lids
: LID         { [ $1 ]   }
| LID lids    { $1 :: $2 }
;

lids_sep
: /* empty */         { []       }       
| lids COMMA lids_sep { $1 :: $3 }
| lids                { [ $1 ]   }
;

attributes_pub
: /* empty */                       { ([], false) }
| KW_PUB                            { ([], true ) }
| ATTR_OPEN lids_sep CBR_CLS        { ($2, false) }
| ATTR_OPEN lids_sep CBR_CLS KW_PUB { ($2, true ) }
;

data_vis
: /* empty */ { []                }
| KW_PUB      { [ make ["pub"]]   }
| KW_ABSTR    { [ make ["abstr"]] }
;

pub
: /* empty */ { []              }
| KW_PUB      { [ make ["pub"]] }
;

rec_opt
: /* empty */ { false }
| KW_REC      { true  }
;

attrs
: CBR_CLS def_base      { $2 }
| lids COMMA attrs      { let (x, y) = $3 in (make $1 :: x, y) }
| lids CBR_CLS def_base { let (x, y) = $3 in (make $1 :: x, y) }
;

def
: def_base         { make $1 }
| ATTR_OPEN  attrs { make $2 }
;

def_base
: pub KW_LET rec_opt expr_70 EQ expr 
    { ($1, make_def $3 (DLet($4, $6))) }
| KW_PARAMETER field 
    { ([], DParam $2) }
| data_vis KW_DATA rec_opt ty_expr EQ bar_opt ctor_decl_list
    { ($1, make_def $3  (DData($4, $7))) }
| data_vis KW_DATA rec_opt ty_expr EQ CBR_OPN ty_field_list CBR_CLS
    { ($1, make_def $3  (DRecord($4, $7))) }
| pub KW_LABEL rec_opt expr_100 effect_var_opt
    { ($1, make_def $3 (DLabel($4, $5))) }
| pub KW_HANDLE rec_opt expr_100 effect_var_opt EQ expr h_clauses
    { ($1, make_def $3 (DHandle($4, $5, $7, $8))) }
| pub KW_HANDLE rec_opt expr_100 effect_var_opt KW_WITH expr
    { ($1, make_def $3 (DHandleWith($4, $5, $7))) }
| pub KW_METHOD rec_opt expr_70 EQ expr 
    { ($1, make_def $3 (DMethod($4, $6))) }
| pub KW_MODULE rec_opt UID def_list KW_END
    { ($1, make_def $3 (DModule($4, $5))) }
| pub KW_REC def_list KW_END 
    { ($1, DRec($3)) }
| pub KW_OPEN uid_path 
    { ($1, DOpen($3)) }
;

def_list
: /* empty */  { [] }
| def def_list { $1 :: $2 }
;

def_list1
: def def_list { $1 :: $2 }
;

/* ========================================================================= */

h_clause
: KW_RETURN  expr ARROW2 expr { make (HCReturn($2, $4))  }
| KW_FINALLY expr ARROW2 expr { make (HCFinally($2, $4)) }
;

h_clauses
: /* empty */        { []       }
| h_clause h_clauses { $1 :: $2 }
;

/* ========================================================================= */

import_path_rel
: UID                       { ([] , $1)                       }
| UID SLASH import_path_rel { let (p, n) = $3 in ($1 :: p, n) }
;

import_path
: SLASH import_path_rel { let (p, n) = $2 in IPAbsolute(p, n) }
| import_path_rel       { let (p, n) = $1 in IPRelative(p, n) }
;

import
: KW_IMPORT import_path KW_AS UID { make (IImportAs($2, $4)) }
| KW_IMPORT import_path { make (IImportAs($2, Raw.import_path_name $2)) }
| KW_IMPORT KW_OPEN import_path { make (IImportOpen $3) }
;

import_list
: /* empty */        { []       }
| import import_list { $1 :: $2 }
;

/* ========================================================================= */

program
: def_list { make $1 }
;

file
: import_list program EOF { ($1, $2) }
;

repl
: EOF                  { REPL_Exit      }
| expr SEMICOLON2      { REPL_Expr   $1 }
| def_list1 SEMICOLON2 { REPL_Defs   $1 }
| import SEMICOLON2    { REPL_Import $1 }
;<|MERGE_RESOLUTION|>--- conflicted
+++ resolved
@@ -11,11 +11,7 @@
 %token<string> STR
 %token<char> CHR
 %token BR_OPN BR_CLS SBR_OPN SBR_CLS CBR_OPN CBR_CLS
-<<<<<<< HEAD
-%token ARROW ARROW2 BAR COLON COMMA DOT EQ SEMICOLON2 SLASH GT_DOT ATTR_OPEN
-=======
-%token ARROW EFF_ARROW ARROW2 BAR COLON COMMA DOT EQ SEMICOLON2 SLASH GT_DOT
->>>>>>> ff7d7569
+%token ARROW EFF_ARROW ARROW2 BAR COLON COMMA DOT EQ SEMICOLON2 SLASH GT_DOT ATTR_OPEN
 %token KW_ABSTR KW_AS KW_DATA KW_EFFECT KW_ELSE KW_END KW_EXTERN
 %token KW_FINALLY KW_FN KW_HANDLE KW_HANDLER KW_IF KW_IMPORT
 %token KW_IN KW_LABEL KW_LET KW_MATCH KW_METHOD KW_MODULE KW_OF KW_OPEN
