/* This file is part of DBL, released under MIT license.
 * See LICENSE for details.
 */

/** Yacc-generated parser */

%token<string> LID UID TLID QLID
%token<string> OP_0 OP_20 OP_30 OP_40 OP_50 OP_60 OP_70 OP_80 OP_90 OP_100
%token<int> NUM
%token<int64> NUM64
%token<string> STR
%token<char> CHR
%token BR_OPN BR_CLS SBR_OPN SBR_CLS CBR_OPN CBR_CLS
%token ARROW ARROW2 BAR COLON COMMA DOT EQ SEMICOLON2 SLASH GT_DOT
%token KW_ABSTR KW_AS KW_DATA KW_EFFECT KW_ELSE KW_END KW_EXTERN
%token KW_FINALLY KW_FN KW_HANDLE KW_HANDLER KW_IF KW_IMPORT
%token KW_IN KW_LABEL KW_LET KW_MATCH KW_METHOD KW_MODULE KW_OF KW_OPEN
%token KW_PARAMETER KW_PUB
%token KW_REC
%token KW_RETURN KW_THEN KW_TYPE KW_WITH
%token UNDERSCORE
%token EOF

%type<Raw.import list * Raw.program> file
%start file

%type<Raw.repl_cmd> repl
%start repl

%{

open Raw

let current_pos () =
  Position.of_pp
    (Parsing.symbol_start_pos ())
    (Parsing.symbol_end_pos ())

let make data =
  { pos  = current_pos ()
  ; data = data
  }

(** Make potentially recursive definition *)
let make_def is_rec data =
  let def = make data in
  if is_rec then make (DRec(false, [def])) else def

%}

%%

bar_opt
: /* empty */ { () }
| BAR         { () }
;

/* ========================================================================= */

lid
: LID { make $1 }
;

name
: LID       { NVar $1      }
| QLID      { NOptionalVar $1 }
| TLID      { NImplicit $1 }
| KW_METHOD LID { NMethod $2   }
;

uid_path
: UID              { make (NPName $1)     }
| uid_path DOT UID { make (NPSel($1, $3)) }
;

/* ========================================================================= */
/* OPERATORS */

op_0
: OP_0 { make $1 }
;

op_20
: OP_20 { make $1 }
;

op_30
: OP_30 { make $1  }
| COMMA { make "," }
;

op_30_no_comma
: OP_30 { make $1  }
;

op_40
: OP_40 { make $1 }
;

op_50
: OP_50 { make $1 }
;

op_60
: OP_60 { make $1  }
| EQ    { make "=" }
;


op_70
: OP_70 { make $1 }
;

op_80
: OP_80 { make $1 }
;

op_90
: OP_90 { make $1  }
| SLASH { make "/" }
;

op_100
: OP_100 { make $1 }
;

uop_150
: OP_80 { make $1 }
;

op
: op_0   { $1 }
| op_20  { $1 }
| op_30  { $1 }
| op_40  { $1 }
| op_50  { $1 }
| op_60  { $1 }
| op_70  { $1 }
| op_80  { $1 }
| op_90  { $1 }
| op_100 { $1 }
; 

/* ========================================================================= */

ty_expr
: ty_expr_0 { $1 }
| KW_TYPE   ty_expr_0 { make (TTypeLbl $2)   }
| KW_EFFECT ty_expr_0 { make (TEffectLbl $2) }
;

ty_expr_no_comma
: ty_expr_0_no_comma { $1 }
| KW_TYPE   ty_expr_simple { make (TTypeLbl $2)   }
<<<<<<< HEAD
| KW_EFFECT ty_expr_simple { make (TEffectLbl $2) }
;

// exp1 ; exp2
ty_expr_0
: ty_expr_20 op_0 ty_expr {make (TBOp($1, $2, $3))}
| ty_expr_20 { $1 }
;

ty_expr_0_no_comma
: ty_expr_20_no_comma op_0 ty_expr_no_comma {make (TBOp($1, $2, $3))}
| ty_expr_20_no_comma { $1 }
;

// exp1 <- exp2
ty_expr_20
: ty_expr_30 op_20 ty_expr_20 { make (TBOp($1, $2, $3)) }
| ty_expr_30 { $1 }
;

ty_expr_20_no_comma
: ty_expr_30_no_comma op_20 ty_expr_20_no_comma { make (TBOp($1, $2, $3)) }
| ty_expr_30_no_comma { $1 }
;

// exp1 , exp2
ty_expr_30
: ty_expr_30 op_30 ty_expr_35 { make (TBOp($1, $2, $3)) }
| ty_expr_35 { $1 }
;

ty_expr_30_no_comma
: ty_expr_30_no_comma op_30_no_comma ty_expr_35 { make (TBOp($1, $2, $3)) }
| ty_expr_35 { $1 }
;

// // exp1 -> exp2
ty_expr_35
: ty_expr_40 ARROW ty_expr_35 { make (TArrow($1, $3)) }
| ty_expr_40 { $1 }
;

// exp1 || exp2
ty_expr_40
: ty_expr_50 op_40 ty_expr_40 { make (TBOp($1, $2, $3)) }
| ty_expr_50 { $1 }
;

// exp1 && exp2
ty_expr_50
: ty_expr_60 op_50 ty_expr_50 { make (TBOp($1, $2, $3)) }
| ty_expr_60 { $1 }
;

// exp1 | '==' | '<' | '>' | '|' | '&' | '$' | '#' | '?' exp2
ty_expr_60
: ty_expr_60 op_60 ty_expr_70 { make (TBOp($1, $2, $3)) }
| ty_expr_70 { $1 }
;

// exp1 | '@' | ':' | '^' | '.' exp2
ty_expr_70
: ty_expr_80 op_70 ty_expr_70 { make (TBOp($1, $2, $3)) }
| ty_expr_80 { $1 }
;

// exp1 | '+' | '-' | '~' exp2
ty_expr_80
: ty_expr_80 op_80 ty_expr_90 { make (TBOp($1, $2, $3)) }
| ty_expr_90 { $1 }
;

// exp1 | '*' | '/' | '%'  exp2
ty_expr_90
: ty_expr_90 op_90 ty_expr_100 { make (TBOp($1, $2, $3)) }
| ty_expr_100 { $1 }
;

// exp1 ** exp2
ty_expr_100 
: ty_expr_250 op_100 ty_expr_100 { make (TBOp($1, $2, $3)) }
| ty_expr_250 { $1 }
;

ty_expr_250
: ty_expr_250 ty_expr_simple { make (TApp($1, $2)) }
| ty_expr_simple    { $1 }
=======
| ty_expr_simple { $1 }
>>>>>>> 027581df
;

ty_expr_simple
: BR_OPN ty_expr BR_CLS { make (TParen $2) }
| uid_path  { make (TVar($1, None)) }
| BR_OPN uid_path COLON kind_expr BR_CLS { make (TVar($2, Some $4)) }
| UNDERSCORE { make TWildcard }
| SBR_OPN effct SBR_CLS { make ($2).data }
| CBR_OPN ty_field_list CBR_CLS { make (TRecord $2) }
| SBR_OPN op SBR_CLS {make (TBOpID ($2).data) }
;

/* ------------------------------------------------------------------------- */

kind_expr
: kind_expr_simple ARROW kind_expr { make (KArrow($1, $3)) }
| kind_expr_simple { $1 }
;

kind_expr_simple
: BR_OPN kind_expr BR_CLS { make ($2).data }
| KW_TYPE { make KType }
| KW_EFFECT { make KEffect }
| UNDERSCORE { make KWildcard }
;

/* ------------------------------------------------------------------------- */

effct
: ty_expr_list { make (TEffect($1)) }
;

ty_expr_list
: /* empty */   { [] }
| ty_expr_list1 { $1 }
;

ty_expr_list1
: ty_expr_no_comma                     { [ $1 ]   }
| ty_expr_no_comma COMMA ty_expr_list1 { $1 :: $3 }
;

/* ------------------------------------------------------------------------- */

ty_field
<<<<<<< HEAD
: KW_TYPE ty_expr_no_comma      { make (FldAnonType $2)       }
| KW_EFFECT                     { make FldEffect              }
| KW_EFFECT EQ ty_expr_no_comma { make (FldEffectVal $3)      }
| UID                           { make (FldType($1, None))    }
| UID COLON kind_expr           { make (FldType($1, Some $3)) }
| UID EQ ty_expr_no_comma       { make (FldTypeVal($1, $3))   }
| name                          { make (FldName $1)           }
| name COLON ty_expr_no_comma   { make (FldNameVal($1, $3))   }
=======
: KW_TYPE ty_expr      { make (FldAnonType $2)       }
| UID                  { make (FldType($1, None))    }
| UID COLON kind_expr  { make (FldType($1, Some $3)) }
| UID EQ ty_expr       { make (FldTypeVal($1, $3))   }
| name                 { make (FldName $1)           }
| name COLON ty_expr   { make (FldNameVal($1, $3))   }
>>>>>>> 027581df
;

ty_field_list
: ty_field                     { [ $1 ]   }
| ty_field COMMA ty_field_list { $1 :: $3 }
;

/* ========================================================================= */

ctor_name
: BR_OPN  BR_CLS       { CNUnit   }
| SBR_OPN SBR_CLS      { CNNil    }
| UID                  { CNId  $1 }
| BR_OPN op BR_CLS     { CNBOp ($2).data }
| BR_OPN op DOT BR_CLS { CNUOp ($2).data }
;

ctor_decl
: ctor_name                     { make (CtorDecl($1, [])) }
| ctor_name KW_OF ty_expr_list1 { make (CtorDecl($1, $3)) }
;

ctor_decl_list1
: ctor_decl                     { [ $1 ]   }
| ctor_decl BAR ctor_decl_list1 { $1 :: $3 }
;

ctor_decl_list
: /* empty */     { [] }
| ctor_decl_list1 { $1 }
;

/* ========================================================================= */

<<<<<<< HEAD
type_annot_opt
: /* empty */   { None    }
| COLON ty_expr_no_comma { Some $2 }
;

implicit_ty_args
: /* empty */                   { [] }
| CBR_OPN ty_expr_list1 CBR_CLS { $2 }
;

/* ========================================================================= */

=======
>>>>>>> 027581df
expr
: def_list1 KW_IN expr  { make (EDefs($1, $3)) }
| KW_FN expr_250_list1 ARROW2 expr { make (EFn($2, $4))   }
| effect_label_opt KW_EFFECT expr_250_list effect_resumption_opt ARROW2 expr
    { make (EEffect { label = $1; args = $3; resumption = $4; body = $6 }) }
| expr_0 { $1 }
;

expr_no_comma
: def_list1 KW_IN expr_no_comma  { make (EDefs($1, $3)) }
| KW_FN expr_250_list1 ARROW2 expr_no_comma { make (EFn($2, $4))   }
| effect_label_opt KW_EFFECT expr_250_list effect_resumption_opt
  ARROW2 expr_no_comma
    { make (EEffect { label = $1; args = $3; resumption = $4; body = $6 }) }
| expr_0_no_comma { $1 }
;


// exp1 ; exp2
expr_0
: expr_10 op_0 expr {make (EBOp($1, $2, $3))}
| expr_10 { $1 }
;


expr_0_no_comma
: expr_10_no_comma op_0 expr_no_comma {make (EBOp($1, $2, $3))}
| expr_10_no_comma{ $1 }
;

effect_label_opt
: /* empty */  { None    }
| expr_300 DOT { Some $1 }
;

effect_resumption_opt
: /* empty */ { None    }
| SLASH expr  { Some $2 }
;

effect_var_opt
: /* empty */   { None    }
| SLASH ty_expr { Some $2 }
;

expr_10
: expr_10_open { $1 }
| expr_10_closed { $1 }
;

expr_10_no_comma
: expr_10_no_comma_open { $1 }
| expr_10_no_comma_closed { $1 }
;

expr_10_open
: KW_IF expr KW_THEN expr_10 { make (EIf($2, $4, None)) }
| KW_IF expr KW_THEN expr_10_closed KW_ELSE expr_10_open
  { make (EIf($2, $4, Some $6)) }
;

expr_10_closed
: KW_IF expr KW_THEN expr_10_closed KW_ELSE expr_10_closed
  { make (EIf($2, $4, Some $6)) }
| expr_20 { $1 }
;

expr_10_no_comma_open
: KW_IF expr KW_THEN expr_10_no_comma { make (EIf($2, $4, None)) }
| KW_IF expr KW_THEN expr_10_no_comma_closed KW_ELSE expr_10_no_comma_open
  { make (EIf($2, $4, Some $6)) }
;

expr_10_no_comma_closed
: KW_IF expr KW_THEN expr_10_no_comma_closed KW_ELSE expr_10_no_comma_closed
  { make (EIf($2, $4, Some $6)) }
| expr_20_no_comma { $1 }
;

// exp1 <- exp2
expr_20
: expr_30 op_20 expr_20 { make (EBOp($1, $2, $3)) }
| expr_30 { $1 }
;

expr_20_no_comma
: expr_30_no_comma op_20 expr_20_no_comma { make (EBOp($1, $2, $3)) }
| expr_30_no_comma { $1 }
;

// exp1 , exp2
expr_30
: expr_30 COLON ty_expr_35 { make (EAnnot($1, $3)) }
| expr_30 op_30 expr_40 { make (EBOp($1, $2, $3)) }
| expr_40 { $1 }
;

expr_30_no_comma
: expr_30_no_comma COLON ty_expr_35 { make (EAnnot($1, $3)) }
| expr_30_no_comma op_30_no_comma expr_40 { make (EBOp($1, $2, $3)) }
| expr_40 { $1 }
;

// exp1 || exp2
expr_40
: expr_50 op_40 expr_40 { make (EBOp($1, $2, $3)) }
| expr_50 { $1 }
;


// exp1 && exp2
expr_50
: expr_60 op_50 expr_50 { make (EBOp($1, $2, $3)) }
| expr_60 { $1 }
;


// exp1 | '==' | '<' | '>' | '|' | '&' | '$' | '#' | '?' exp2
expr_60
: expr_60 op_60 expr_70 { make (EBOp($1, $2, $3)) }
| expr_70 { $1 }
;


// exp1 | '@' | ':' | '^' | '.' exp2
expr_70
: expr_80 op_70 expr_70 { make (EBOp($1, $2, $3)) }
| expr_80 { $1 }
;

// exp1 | '+' | '-' | '~' exp2
expr_80
: expr_80 op_80 expr_90 { make (EBOp($1, $2, $3)) }
| expr_90 { $1 }
;

// exp1 | '*' | '/' | '%'  exp2
expr_90
: expr_90 op_90 expr_100 { make (EBOp($1, $2, $3)) }
| expr_100 { $1 }
;

// exp1 ** exp2
expr_100 
: expr_150 op_100 expr_100 { make (EBOp($1, $2, $3)) }
| expr_150 { $1 }
;

expr_150
: uop_150 expr_150 { make (EUOp($1, $2)) }
| expr_200 { $1 }
;

expr_200
: expr_250 { $1 }
| expr_250 expr_250_list1 { make (EApp($1, $2)) }
| expr_200 GT_DOT lid expr_250_list { make (EMethodCall($1, $3, $4)) }
| KW_EXTERN LID { make (EExtern $2) }
| KW_PUB expr_250 { make (EPub $2) }
;

expr_ctor
: UID { make (ECtor $1) }
;

expr_250
: expr_300    { $1 }
| expr_ctor   { $1 }
| uid_path DOT expr_300  { make (ESelect($1, $3)) }
| uid_path DOT expr_ctor { make (ESelect($1, $3)) }
;

expr_250_list1
: expr_250 expr_250_list { $1 :: $2 }
;

expr_250_list
: /* empty */ { [] }
| expr_250 expr_250_list { $1 :: $2 }
;

expr_300
: expr_simple { $1 }
| expr_300 DOT LID { make (EMethod($1, $3)) }
;

expr_simple
: LID                { make (EVar $1)     }
| TLID               { make (EImplicit $1)}
| UNDERSCORE         { make EWildcard     }
| NUM                { make (ENum $1)     }
| NUM64              { make (ENum64 $1)   }
| STR                { make (EStr $1)     }
| CHR                { make (EChr $1)     }
| BR_OPN BR_CLS      { make EUnit         }
| BR_OPN expr BR_CLS { make (EParen $2)   }
| SBR_OPN SBR_CLS    { make (EList [])    }
| SBR_OPN expr_comma_sep SBR_CLS { make (EList $2)       }
| KW_MATCH expr KW_WITH KW_END   { make (EMatch($2, [])) }
| KW_MATCH expr KW_WITH bar_opt match_clause_list KW_END
  { make (EMatch($2, $5)) }
| KW_HANDLER expr h_clauses KW_END { make (EHandler($2, $3)) }
| CBR_OPN field_list CBR_CLS { make (ERecord $2) }
| BR_OPN op BR_CLS           { make (EBOpID ($2).data)}
| BR_OPN op DOT BR_CLS       { make (EUOpID ($2).data)}
;

expr_comma_sep
: expr_40                      { [ $1 ]   }
| expr_40 COMMA expr_comma_sep { $1 :: $3 }
;

/* ========================================================================= */

match_clause
: expr ARROW2 expr { make (Clause($1, $3)) }
;

match_clause_list
: match_clause                       { [ $1 ]   }
| match_clause BAR match_clause_list { $1 :: $3 }
;

/* ========================================================================= */

field
<<<<<<< HEAD
: KW_TYPE ty_expr_no_comma      { make (FldAnonType $2)       }
| KW_EFFECT                     { make FldEffect              }
| KW_EFFECT EQ ty_expr_no_comma { make (FldEffectVal $3)      }
| UID                           { make (FldType($1, None))    }
| UID EQ ty_expr_no_comma       { make (FldTypeVal($1, $3))   }
| name                          { make (FldName $1)           }
| name EQ expr_no_comma         { make (FldNameVal($1, $3))   }
| name COLON ty_expr_no_comma   { make (FldNameAnnot($1, $3)) }
| KW_MODULE UID                 { make (FldModule $2)         }
=======
: KW_TYPE ty_expr       { make (FldAnonType $2)       }
| UID                   { make (FldType($1, None))    }
| UID EQ ty_expr        { make (FldTypeVal($1, $3))   }
| UID COLON kind_expr   { make (FldType($1, Some $3)) }
| name                  { make (FldName $1)           }
| name EQ expr_no_comma { make (FldNameVal($1, $3))   }
| name COLON ty_expr    { make (FldNameAnnot($1, $3)) }
| KW_MODULE uid_path    { make (FldModule $2)         }
| KW_OPEN               { make FldOpen                }
>>>>>>> 027581df
;

field_list
: field                  { [ $1 ]   }
| field COMMA field_list { $1 :: $3 }
;

/* ========================================================================= */

data_vis
: /* empty */ { DV_Private  }
| KW_PUB      { DV_Public   }
| KW_ABSTR    { DV_Abstract }
;

pub
: /* empty */ { false }
| KW_PUB      { true  }
;

rec_opt
: /* empty */ { false }
| KW_REC      { true  }
;

def
: pub KW_LET rec_opt expr_70 EQ expr { make_def $3 (DLet($1, $4, $6)) }
<<<<<<< HEAD
| KW_IMPLICIT TLID implicit_ty_args type_annot_opt
    { make (DImplicit($2, $3, $4)) }
| data_vis KW_DATA rec_opt ty_expr_70 EQ bar_opt ctor_decl_list
=======
| KW_PARAMETER field { make (DParam $2) }
| data_vis KW_DATA rec_opt ty_expr EQ bar_opt ctor_decl_list
>>>>>>> 027581df
    { make_def $3  (DData($1, $4, $7)) }
| data_vis KW_DATA rec_opt ty_expr_70 EQ CBR_OPN ty_field_list CBR_CLS
    { make_def $3  (DRecord($1, $4, $7)) }
| pub KW_LABEL rec_opt expr_100 effect_var_opt
    { make_def $3 (DLabel($1, $4, $5)) }
| pub KW_HANDLE rec_opt expr_100 effect_var_opt EQ expr h_clauses
    { make_def $3 (DHandle($1, $4, $5, $7, $8)) }
| pub KW_HANDLE rec_opt expr_100 effect_var_opt KW_WITH expr
    { make_def $3 (DHandleWith($1, $4, $5, $7)) }
| pub KW_METHOD rec_opt expr_70 EQ expr { make_def $3 (DMethod($1, $4, $6)) }
| pub KW_MODULE rec_opt UID def_list KW_END
    { make_def $3 (DModule($1, $4, $5)) }
| pub KW_REC def_list KW_END { make (DRec($1, $3)) }
| pub KW_OPEN uid_path { make (DOpen($1, $3)) }
;

def_list
: /* empty */  { [] }
| def def_list { $1 :: $2 }
;

def_list1
: def def_list { $1 :: $2 }
;

/* ========================================================================= */

h_clause
: KW_RETURN  expr ARROW2 expr { make (HCReturn($2, $4))  }
| KW_FINALLY expr ARROW2 expr { make (HCFinally($2, $4)) }
;

h_clauses
: /* empty */        { []       }
| h_clause h_clauses { $1 :: $2 }
;

/* ========================================================================= */

import_path_rel
: UID                       { ([] , $1)                       }
| UID SLASH import_path_rel { let (p, n) = $3 in ($1 :: p, n) }
;

import_path
: SLASH import_path_rel { let (p, n) = $2 in IPAbsolute(p, n) }
| import_path_rel       { let (p, n) = $1 in IPRelative(p, n) }
;

import
: KW_IMPORT import_path KW_AS UID { make (IImportAs($2, $4)) }
| KW_IMPORT import_path { make (IImportAs($2, Raw.import_path_name $2)) }
| KW_IMPORT KW_OPEN import_path { make (IImportOpen $3) }
;

import_list
: /* empty */        { []       }
| import import_list { $1 :: $2 }
;

/* ========================================================================= */

program
: def_list { make $1 }
;

file
: import_list program EOF { ($1, $2) }
;

repl
: EOF                  { REPL_Exit      }
| expr SEMICOLON2      { REPL_Expr   $1 }
| def_list1 SEMICOLON2 { REPL_Defs   $1 }
| import SEMICOLON2    { REPL_Import $1 }
;<|MERGE_RESOLUTION|>--- conflicted
+++ resolved
@@ -152,8 +152,6 @@
 ty_expr_no_comma
 : ty_expr_0_no_comma { $1 }
 | KW_TYPE   ty_expr_simple { make (TTypeLbl $2)   }
-<<<<<<< HEAD
-| KW_EFFECT ty_expr_simple { make (TEffectLbl $2) }
 ;
 
 // exp1 ; exp2
@@ -189,7 +187,7 @@
 | ty_expr_35 { $1 }
 ;
 
-// // exp1 -> exp2
+// exp1 -> exp2
 ty_expr_35
 : ty_expr_40 ARROW ty_expr_35 { make (TArrow($1, $3)) }
 | ty_expr_40 { $1 }
@@ -239,10 +237,7 @@
 
 ty_expr_250
 : ty_expr_250 ty_expr_simple { make (TApp($1, $2)) }
-| ty_expr_simple    { $1 }
-=======
 | ty_expr_simple { $1 }
->>>>>>> 027581df
 ;
 
 ty_expr_simple
@@ -288,23 +283,12 @@
 /* ------------------------------------------------------------------------- */
 
 ty_field
-<<<<<<< HEAD
-: KW_TYPE ty_expr_no_comma      { make (FldAnonType $2)       }
-| KW_EFFECT                     { make FldEffect              }
-| KW_EFFECT EQ ty_expr_no_comma { make (FldEffectVal $3)      }
-| UID                           { make (FldType($1, None))    }
-| UID COLON kind_expr           { make (FldType($1, Some $3)) }
-| UID EQ ty_expr_no_comma       { make (FldTypeVal($1, $3))   }
-| name                          { make (FldName $1)           }
-| name COLON ty_expr_no_comma   { make (FldNameVal($1, $3))   }
-=======
-: KW_TYPE ty_expr      { make (FldAnonType $2)       }
-| UID                  { make (FldType($1, None))    }
-| UID COLON kind_expr  { make (FldType($1, Some $3)) }
-| UID EQ ty_expr       { make (FldTypeVal($1, $3))   }
-| name                 { make (FldName $1)           }
-| name COLON ty_expr   { make (FldNameVal($1, $3))   }
->>>>>>> 027581df
+: KW_TYPE ty_expr_no_comma    { make (FldAnonType $2)       }
+| UID                         { make (FldType($1, None))    }
+| UID COLON kind_expr         { make (FldType($1, Some $3)) }
+| UID EQ ty_expr_no_comma     { make (FldTypeVal($1, $3))   }
+| name                        { make (FldName $1)           }
+| name COLON ty_expr_no_comma { make (FldNameVal($1, $3))   }
 ;
 
 ty_field_list
@@ -339,21 +323,6 @@
 
 /* ========================================================================= */
 
-<<<<<<< HEAD
-type_annot_opt
-: /* empty */   { None    }
-| COLON ty_expr_no_comma { Some $2 }
-;
-
-implicit_ty_args
-: /* empty */                   { [] }
-| CBR_OPN ty_expr_list1 CBR_CLS { $2 }
-;
-
-/* ========================================================================= */
-
-=======
->>>>>>> 027581df
 expr
 : def_list1 KW_IN expr  { make (EDefs($1, $3)) }
 | KW_FN expr_250_list1 ARROW2 expr { make (EFn($2, $4))   }
@@ -580,27 +549,15 @@
 /* ========================================================================= */
 
 field
-<<<<<<< HEAD
-: KW_TYPE ty_expr_no_comma      { make (FldAnonType $2)       }
-| KW_EFFECT                     { make FldEffect              }
-| KW_EFFECT EQ ty_expr_no_comma { make (FldEffectVal $3)      }
-| UID                           { make (FldType($1, None))    }
-| UID EQ ty_expr_no_comma       { make (FldTypeVal($1, $3))   }
-| name                          { make (FldName $1)           }
-| name EQ expr_no_comma         { make (FldNameVal($1, $3))   }
-| name COLON ty_expr_no_comma   { make (FldNameAnnot($1, $3)) }
-| KW_MODULE UID                 { make (FldModule $2)         }
-=======
-: KW_TYPE ty_expr       { make (FldAnonType $2)       }
-| UID                   { make (FldType($1, None))    }
-| UID EQ ty_expr        { make (FldTypeVal($1, $3))   }
-| UID COLON kind_expr   { make (FldType($1, Some $3)) }
-| name                  { make (FldName $1)           }
-| name EQ expr_no_comma { make (FldNameVal($1, $3))   }
-| name COLON ty_expr    { make (FldNameAnnot($1, $3)) }
-| KW_MODULE uid_path    { make (FldModule $2)         }
-| KW_OPEN               { make FldOpen                }
->>>>>>> 027581df
+: KW_TYPE ty_expr_no_comma    { make (FldAnonType $2)       }
+| UID                         { make (FldType($1, None))    }
+| UID EQ ty_expr_no_comma     { make (FldTypeVal($1, $3))   }
+| UID COLON kind_expr         { make (FldType($1, Some $3)) }
+| name                        { make (FldName $1)           }
+| name EQ expr_no_comma       { make (FldNameVal($1, $3))   }
+| name COLON ty_expr_no_comma { make (FldNameAnnot($1, $3)) }
+| KW_MODULE uid_path          { make (FldModule $2)         }
+| KW_OPEN                     { make FldOpen                }
 ;
 
 field_list
@@ -628,14 +585,8 @@
 
 def
 : pub KW_LET rec_opt expr_70 EQ expr { make_def $3 (DLet($1, $4, $6)) }
-<<<<<<< HEAD
-| KW_IMPLICIT TLID implicit_ty_args type_annot_opt
-    { make (DImplicit($2, $3, $4)) }
+| KW_PARAMETER field { make (DParam $2) }
 | data_vis KW_DATA rec_opt ty_expr_70 EQ bar_opt ctor_decl_list
-=======
-| KW_PARAMETER field { make (DParam $2) }
-| data_vis KW_DATA rec_opt ty_expr EQ bar_opt ctor_decl_list
->>>>>>> 027581df
     { make_def $3  (DData($1, $4, $7)) }
 | data_vis KW_DATA rec_opt ty_expr_70 EQ CBR_OPN ty_field_list CBR_CLS
     { make_def $3  (DRecord($1, $4, $7)) }
