--- conflicted
+++ resolved
@@ -179,14 +179,8 @@
 
 /* ------------------------------------------------------------------------- */
 
-<<<<<<< HEAD
 effct
-: ty_expr_list                    { make (TEffect($1, None))    }
-| ty_expr_list BAR ty_expr_simple { make (TEffect($1, Some $3)) }
-=======
-effect
 : ty_expr_list { make (TEffect($1)) }
->>>>>>> 7bdd3f1c
 ;
 
 ty_expr_list
