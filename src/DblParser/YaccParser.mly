/* This file is part of DBL, released under MIT license.
 * See LICENSE for details.
 */

/** Yacc-generated parser */

%token<string> LID UID TLID QLID
%token<string> OP_0 OP_20 OP_30 OP_40 OP_50 OP_60 OP_70 OP_80 OP_90 OP_100
%token<int> NUM
%token<int64> NUM64
%token<string> STR CSTR BSTR ESTR
%token<char> CHR
%token BR_OPN BR_CLS SBR_OPN SBR_CLS CBR_OPN CBR_CLS ATTR_OPEN
%token ARROW EFF_ARROW ARROW2 BAR COLON COMMA DOT EQ SEMICOLON2 SLASH GT_DOT
%token KW_ABSTR KW_AS KW_DATA KW_EFFECT KW_ELSE KW_END KW_EXTERN
%token KW_FINALLY KW_FN KW_HANDLE KW_HANDLER KW_IF KW_IMPORT
%token KW_IN KW_LABEL KW_LET KW_MATCH KW_METHOD KW_MODULE KW_OF KW_OPEN
%token KW_PARAMETER KW_PUB
%token KW_REC
%token KW_RETURN KW_SECTION KW_THEN KW_TYPE KW_WITH
%token UNDERSCORE
%token EOF

%type<Raw.import list * Raw.program> file
%start file

%type<Raw.repl_cmd> repl
%start repl

%{

open Raw

let current_pos () =
  Position.of_pp
    (Parsing.symbol_start_pos ())
    (Parsing.symbol_end_pos ())

let make data =
  { pos  = current_pos ()
  ; data = data
  }

(** Make potentially recursive definition *)
let make_def is_rec data =
  if is_rec then DRec([make ([], data)]) else data 

%}

%%

bar_opt
: /* empty */ { () }
| BAR         { () }
;

/* ========================================================================= */

lid
: LID { make $1 }
;

name
: LID       { NVar $1      }
| QLID      { NOptionalVar $1 }
| TLID      { NImplicit $1 }
| KW_METHOD LID { NMethod $2   }
;

uid_path
: UID              { make (NPName $1)     }
| uid_path DOT UID { make (NPSel($1, $3)) }
;

/* ========================================================================= */
/* OPERATORS */

op_0
: OP_0 { make $1 }
;

op_20
: OP_20 { make $1 }
;

op_30
: OP_30 { make $1  }
| COMMA { make "," }
;

op_30_no_comma
: OP_30 { make $1  }
;

op_40
: OP_40 { make $1 }
;

op_50
: OP_50 { make $1 }
;

op_60
: OP_60 { make $1  }
;


op_70
: OP_70 { make $1 }
;

op_80
: OP_80 { make $1 }
;

op_90
: OP_90 { make $1  }
| SLASH { make "/" }
;

op_100
: OP_100 { make $1 }
;

uop_150
: OP_80 { make $1 }
;

op
: op_0   { $1 }
| op_20  { $1 }
| op_30  { $1 }
| op_40  { $1 }
| op_50  { $1 }
| op_60  { $1 }
| op_70  { $1 }
| op_80  { $1 }
| op_90  { $1 }
| op_100 { $1 }
; 

/* ========================================================================= */

eff_arrow
: EFF_ARROW { make (TEffect [make TWildcard]) }
;

ty_eff_arrow
: eff_arrow ty_expr { make (TApp ($1, $2)) }
;

ty_expr
: ty_expr_app ARROW ty_expr { make (TArrow($1, $3)) }
| ty_expr_app ty_eff_arrow  { make (TArrow($1, $2)) }
| ty_expr_app { $1 }
;

ty_expr_app
: ty_expr_app ty_expr_simple { make (TApp($1, $2)) }
| KW_TYPE   ty_expr_simple { make (TTypeLbl $2) }
| ty_expr_simple { $1 }
;

ty_expr_simple
: BR_OPN ty_expr BR_CLS { make (TParen $2) }
| uid_path  { make (TVar($1, None)) }
| BR_OPN uid_path COLON kind_expr BR_CLS { make (TVar($2, Some $4)) }
| UNDERSCORE { make TWildcard }
| SBR_OPN effct SBR_CLS { make ($2).data }
| CBR_OPN ty_field_list CBR_CLS { make (TRecord $2) }
;

/* ------------------------------------------------------------------------- */

kind_expr
: kind_expr_simple ARROW kind_expr { make (KArrow($1, $3)) }
| kind_expr_simple { $1 }
;

kind_expr_simple
: BR_OPN kind_expr BR_CLS { make ($2).data }
| KW_TYPE { make KType }
| KW_EFFECT { make KEffect }
| UNDERSCORE { make KWildcard }
;

/* ------------------------------------------------------------------------- */

effct
: ty_expr_list { make (TEffect($1)) }
;

ty_expr_list
: /* empty */   { [] }
| ty_expr_list1 { $1 }
;

ty_expr_list1
: ty_expr_app                     { [ $1 ]   }
| ty_expr_app COMMA ty_expr_list1 { $1 :: $3 }
;

/* ------------------------------------------------------------------------- */

ty_field
: KW_TYPE ty_expr      { make (FldAnonType $2)       }
| UID                  { make (FldType($1, None))    }
| UID COLON kind_expr  { make (FldType($1, Some $3)) }
| UID EQ ty_expr       { make (FldTypeVal($1, $3))   }
| name                 { make (FldName $1)           }
| name COLON ty_expr   { make (FldNameVal($1, $3))   }
;

ty_field_list
: ty_field                     { [ $1 ]   }
| ty_field COMMA ty_field_list { $1 :: $3 }
;

/* ========================================================================= */

ctor_name
: BR_OPN  BR_CLS       { CNUnit   }
| SBR_OPN SBR_CLS      { CNNil    }
| UID                  { CNId  $1 }
| BR_OPN op BR_CLS     { CNBOp ($2).data }
| BR_OPN op DOT BR_CLS { CNUOp ($2).data }
;

ctor_decl
: ctor_name                     { make (CtorDecl($1, [])) }
| ctor_name KW_OF ty_expr_list1 { make (CtorDecl($1, $3)) }
;

ctor_decl_list1
: ctor_decl                     { [ $1 ]   }
| ctor_decl BAR ctor_decl_list1 { $1 :: $3 }
;

ctor_decl_list
: /* empty */     { [] }
| ctor_decl_list1 { $1 }
;

/* ========================================================================= */

expr
: def_list1 KW_IN expr  { make (EDefs($1, $3)) }
| KW_FN expr_250_list1 ARROW2 expr { make (EFn($2, $4))   }
| effect_label_opt KW_EFFECT expr_250_list effect_resumption_opt ARROW2 expr
    { make (EEffect { label = $1; args = $3; resumption = $4; body = $6 }) }
| expr_0 { $1 }
;

expr_no_comma
: def_list1 KW_IN expr_no_comma  { make (EDefs($1, $3)) }
| KW_FN expr_250_list1 ARROW2 expr_no_comma { make (EFn($2, $4))   }
| effect_label_opt KW_EFFECT expr_250_list effect_resumption_opt
  ARROW2 expr_no_comma
    { make (EEffect { label = $1; args = $3; resumption = $4; body = $6 }) }
| expr_0_no_comma { $1 }
;


// exp1 ; exp2
expr_0
: expr_10 op_0 expr {make (EBOp($1, $2, $3))}
| expr_10 { $1 }
;


expr_0_no_comma
: expr_10_no_comma op_0 expr_no_comma {make (EBOp($1, $2, $3))}
| expr_10_no_comma{ $1 }
;

effect_label_opt
: /* empty */  { None    }
| expr_300 DOT { Some $1 }
;

effect_resumption_opt
: /* empty */ { None    }
| SLASH expr  { Some $2 }
;

effect_var_opt
: /* empty */   { None    }
| SLASH ty_expr { Some $2 }
;

expr_10
: expr_10_open { $1 }
| expr_10_closed { $1 }
;

expr_10_no_comma
: expr_10_no_comma_open { $1 }
| expr_10_no_comma_closed { $1 }
;

expr_10_open
: KW_IF expr KW_THEN expr_10 { make (EIf($2, $4, None)) }
| KW_IF expr KW_THEN expr_10_closed KW_ELSE expr_10_open
  { make (EIf($2, $4, Some $6)) }
;

expr_10_closed
: KW_IF expr KW_THEN expr_10_closed KW_ELSE expr_10_closed
  { make (EIf($2, $4, Some $6)) }
| expr_20 { $1 }
;

expr_10_no_comma_open
: KW_IF expr KW_THEN expr_10_no_comma { make (EIf($2, $4, None)) }
| KW_IF expr KW_THEN expr_10_no_comma_closed KW_ELSE expr_10_no_comma_open
  { make (EIf($2, $4, Some $6)) }
;

expr_10_no_comma_closed
: KW_IF expr KW_THEN expr_10_no_comma_closed KW_ELSE expr_10_no_comma_closed
  { make (EIf($2, $4, Some $6)) }
| expr_20_no_comma { $1 }
;

// exp1 <- exp2
expr_20
: expr_30 op_20 expr_20 { make (EBOp($1, $2, $3)) }
| expr_30 { $1 }
;

expr_20_no_comma
: expr_30_no_comma op_20 expr_20_no_comma { make (EBOp($1, $2, $3)) }
| expr_30_no_comma { $1 }
;

// exp1 , exp2
expr_30
: expr_30 COLON ty_expr { make (EAnnot($1, $3)) }
| expr_30 op_30 expr_40 { make (EBOp($1, $2, $3)) }
| expr_40 { $1 }
;

expr_30_no_comma
: expr_30_no_comma COLON ty_expr { make (EAnnot($1, $3)) }
| expr_30_no_comma op_30_no_comma expr_40 { make (EBOp($1, $2, $3)) }
| expr_40 { $1 }
;

// exp1 || exp2
expr_40
: expr_50 op_40 expr_40 { make (EBOp($1, $2, $3)) }
| expr_50 { $1 }
;


// exp1 && exp2
expr_50
: expr_60 op_50 expr_50 { make (EBOp($1, $2, $3)) }
| expr_60 { $1 }
;


// exp1 | '==' | '<' | '>' | '|' | '&' | '$' | '#' | '?' exp2
expr_60
: expr_60 op_60 expr_70 { make (EBOp($1, $2, $3)) }
| expr_70 { $1 }
;


// exp1 | '@' | ':' | '^' | '.' exp2
expr_70
: expr_80 op_70 expr_70 { make (EBOp($1, $2, $3)) }
| expr_80 { $1 }
;

// exp1 | '+' | '-' | '~' exp2
expr_80
: expr_80 op_80 expr_90 { make (EBOp($1, $2, $3)) }
| expr_90 { $1 }
;

// exp1 | '*' | '/' | '%'  exp2
expr_90
: expr_90 op_90 expr_100 { make (EBOp($1, $2, $3)) }
| expr_100 { $1 }
;

// exp1 ** exp2
expr_100 
: expr_150 op_100 expr_100 { make (EBOp($1, $2, $3)) }
| expr_150 { $1 }
;

expr_150
: uop_150 expr_150 { make (EUOp($1, $2)) }
| expr_200 { $1 }
;

expr_200
: expr_250 { $1 }
| expr_250 expr_250_list1 { make (EApp($1, $2)) }
| expr_200 GT_DOT lid expr_250_list { make (EMethodCall($1, $3, $4)) }
| KW_EXTERN LID { make (EExtern $2) }
| KW_PUB expr_250 { make (EPub $2) }
;

expr_ctor
: UID { make (ECtor $1) }
;

expr_250
: expr_300    { $1 }
| expr_ctor   { $1 }
| uid_path DOT expr_300  { make (ESelect($1, $3)) }
| uid_path DOT expr_ctor { make (ESelect($1, $3)) }
;

expr_250_list1
: expr_250 expr_250_list { $1 :: $2 }
;

expr_250_list
: /* empty */ { [] }
| expr_250 expr_250_list { $1 :: $2 }
;

expr_300
: expr_simple { $1 }
| expr_300 DOT LID { make (EMethod($1, $3)) }
;

expr_simple
: LID                { make (EVar $1)          }
| TLID               { make (EImplicit $1)     }
| UNDERSCORE         { make EWildcard          }
| NUM                { make (ENum $1)          }
| BSTR str_interp    { make (EInterp ($1, $2)) }    
| NUM64              { make (ENum64 $1)        }
| STR                { make (EStr $1)          }
| CHR                { make (EChr $1)          }
| BR_OPN BR_CLS      { make EUnit              }
| BR_OPN expr BR_CLS { make (EParen $2)        }
| SBR_OPN SBR_CLS    { make (EList [])         }
| SBR_OPN expr_comma_sep SBR_CLS { make (EList $2)       }
| KW_MATCH expr KW_WITH KW_END   { make (EMatch($2, [])) }
| KW_MATCH expr KW_WITH bar_opt match_clause_list KW_END
  { make (EMatch($2, $5)) }
| KW_HANDLER expr h_clauses KW_END { make (EHandler($2, $3)) }
| CBR_OPN field_list CBR_CLS { make (ERecord $2) }
| BR_OPN op BR_CLS           { make (EBOpID ($2).data)}
| BR_OPN op DOT BR_CLS       { make (EUOpID ($2).data)}
;

expr_comma_sep
: expr_40                      { [ $1 ]   }
| expr_40 COMMA expr_comma_sep { $1 :: $3 }
;

/* ====================== String interpolation ============================= */

str_interp
: expr_40 BAR expr_40 CSTR str_interp { ($1, Some $3, $4) :: $5 } 
| expr_40             CSTR str_interp { ($1, None,    $2) :: $3 } 
| expr_40 BAR expr_40 ESTR            {[($1, Some $3, $4)]      }
| expr_40             ESTR            {[($1, None,    $2)]      }
;

/* ========================================================================= */

match_clause
: expr ARROW2 expr { make (Clause($1, $3)) }
;

match_clause_list
: match_clause                       { [ $1 ]   }
| match_clause BAR match_clause_list { $1 :: $3 }
;

/* ========================================================================= */

field
: KW_TYPE ty_expr       { make (FldAnonType $2)       }
| UID                   { make (FldType($1, None))    }
| UID EQ ty_expr        { make (FldTypeVal($1, $3))   }
| UID COLON kind_expr   { make (FldType($1, Some $3)) }
| name expr_250_list1 EQ expr_no_comma
    { make (FldNameFn($1, $2, $4)) }
| effect_label_opt KW_EFFECT name
  expr_250_list1 effect_resumption_opt EQ expr_no_comma
    { make (FldNameEffectFn($3, $1, $4, $5, $7)) }
| name                  { make (FldName $1)           }
| name EQ expr_no_comma { make (FldNameVal($1, $3))   }
| name COLON ty_expr    { make (FldNameAnnot($1, $3)) }
| KW_MODULE uid_path    { make (FldModule $2)         }
| KW_OPEN               { make FldOpen                }
;

field_list
: field                  { [ $1 ]   }
| field COMMA field_list { $1 :: $3 }
;

/* ========================================================================= */

data_vis
: /* empty */ { [] }
| KW_PUB      { [ make (Attribute("#pub",   [])) ] }
| KW_ABSTR    { [ make (Attribute("#abstr", [])) ] }
;

pub
: /* empty */ { [] }
| KW_PUB      { [ make (Attribute("#pub", [])) ] }
;

rec_opt
: /* empty */ { false }
| KW_REC      { true  }
;

attr_args
: /* empty */   { []       }
| LID attr_args { $1 :: $2 }
;

attr
: LID attr_args { make (Attribute($1, $2)) }
; 

attrs
: attr COMMA attrs { $1 :: $3 }
| attr             { [ $1 ]   }
;

def
: def_base 
  { make $1 }
| ATTR_OPEN CBR_CLS def_base 
  { make $3 }
| ATTR_OPEN attrs CBR_CLS def_base 
  { let (attrs', def) = $4 in make ($2 @ attrs', def) }
;

def_base
: pub KW_LET rec_opt expr_70 EQ expr 
    { ($1, make_def $3 (DLet($4, $6))) }
| KW_PARAMETER field 
    { ([], DParam $2) }
| data_vis KW_DATA rec_opt ty_expr EQ bar_opt ctor_decl_list
    { ($1, make_def $3 (DData($4, $7))) }
| data_vis KW_DATA rec_opt ty_expr EQ CBR_OPN ty_field_list CBR_CLS
    { ($1, make_def $3 (DRecord($4, $7))) }
| pub KW_LABEL rec_opt expr_100 effect_var_opt
    { ($1, make_def $3 (DLabel($4, $5))) }
| pub KW_TYPE rec_opt ty_expr EQ ty_expr
    { ($1, make_def $3 (DType($4, $6))) }
| pub KW_HANDLE rec_opt expr_100 effect_var_opt EQ expr h_clauses
    { ($1, make_def $3 (DHandle($4, $5, $7, $8))) }
| pub KW_HANDLE rec_opt expr_100 effect_var_opt KW_WITH expr
    { ($1, make_def $3 (DHandleWith($4, $5, $7))) }
| pub KW_METHOD rec_opt expr_70 EQ expr 
    { ($1, make_def $3 (DMethod($4, $6))) }
| pub KW_MODULE rec_opt UID def_list KW_END
<<<<<<< HEAD
    { ($1, make_def $3 (DModule($4, $5))) }
| pub KW_REC def_list KW_END 
    { ($1, DRec($3)) }
| pub KW_OPEN uid_path 
    { ($1, DOpen($3)) }
=======
    { make_def $3 (DModule($1, $4, $5)) }
| pub KW_SECTION def_list KW_END { make (DSection($1, $3)) }
| pub KW_REC def_list KW_END { make (DRec($1, $3)) }
| pub KW_OPEN uid_path { make (DOpen($1, $3)) }
>>>>>>> 9dcabaa9
;

def_list
: /* empty */  { [] }
| def def_list { $1 :: $2 }
;

def_list1
: def def_list { $1 :: $2 }
;

/* ========================================================================= */

h_clause
: KW_RETURN  expr ARROW2 expr { make (HCReturn($2, $4))  }
| KW_FINALLY expr ARROW2 expr { make (HCFinally($2, $4)) }
;

h_clauses
: /* empty */        { []       }
| h_clause h_clauses { $1 :: $2 }
;

/* ========================================================================= */

import_path_rel
: UID                       { ([] , $1)                       }
| UID SLASH import_path_rel { let (p, n) = $3 in ($1 :: p, n) }
;

import_path
: SLASH import_path_rel { let (p, n) = $2 in IPAbsolute(p, n) }
| import_path_rel       { let (p, n) = $1 in IPRelative(p, n) }
;

import
: KW_IMPORT import_path KW_AS UID { make (IImportAs($2, $4)) }
| KW_IMPORT import_path { make (IImportAs($2, Raw.import_path_name $2)) }
| KW_IMPORT KW_OPEN import_path { make (IImportOpen $3) }
;

import_list
: /* empty */        { []       }
| import import_list { $1 :: $2 }
;

/* ========================================================================= */

program
: def_list { make $1 }
;

file
: import_list program EOF { ($1, $2) }
;

repl
: EOF                  { REPL_Exit      }
| expr SEMICOLON2      { REPL_Expr   $1 }
| def_list1 SEMICOLON2 { REPL_Defs   $1 }
| import SEMICOLON2    { REPL_Import $1 }
;<|MERGE_RESOLUTION|>--- conflicted
+++ resolved
@@ -561,18 +561,13 @@
 | pub KW_METHOD rec_opt expr_70 EQ expr 
     { ($1, make_def $3 (DMethod($4, $6))) }
 | pub KW_MODULE rec_opt UID def_list KW_END
-<<<<<<< HEAD
     { ($1, make_def $3 (DModule($4, $5))) }
+| pub KW_SECTION def_list KW_END
+    { ($1, DSection($3)) }
 | pub KW_REC def_list KW_END 
     { ($1, DRec($3)) }
 | pub KW_OPEN uid_path 
     { ($1, DOpen($3)) }
-=======
-    { make_def $3 (DModule($1, $4, $5)) }
-| pub KW_SECTION def_list KW_END { make (DSection($1, $3)) }
-| pub KW_REC def_list KW_END { make (DRec($1, $3)) }
-| pub KW_OPEN uid_path { make (DOpen($1, $3)) }
->>>>>>> 9dcabaa9
 ;
 
 def_list
