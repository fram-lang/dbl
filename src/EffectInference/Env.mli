--- conflicted
+++ resolved
@@ -67,14 +67,10 @@
 (** Lookup an ADT in the environment. *)
 val lookup_adt : t -> S.var -> adt_info
 
-<<<<<<< HEAD
 (** Lookup a type alias in the environment. *)
 val lookup_type_alias : t -> S.ty_alias -> T.typ
 
-(** Enter a new scope. The returned environment has own set of constraints.
-=======
 (** Enter a new scope. The returned environment has its own set of constraints.
->>>>>>> 1687b090
   When the scope is exited, the constraints should be obtained using
   [constraints] function, and (after some processing) should be added to
   the parent environment. *)
