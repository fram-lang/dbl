(* This file is part of DBL, released under MIT license.
 * See LICENSE for details.
 *)

open Value

exception Runtime_error

(** External functions *)
(* ========================================================================= *)

<<<<<<< HEAD
let pure_fun f = VFn (fun v cont -> cont (f v))
=======
let runtime_error msg =
  Printf.eprintf "Runtime error: %s\n%!" msg;
  raise Runtime_error
>>>>>>> b88e893d

let unit_fun f = VFn (fun v cont -> cont (f ()))

let int_fun f = VFn (fun v cont ->
  match v with
  | VNum n -> cont (f n)
  | _ -> runtime_error "Not an integer")

let str_fun f = VFn (fun v cont ->
  match v with
  | VStr s -> cont (f s)
  | _ -> runtime_error "Not a string")

let list_chr_fun f = VFn (fun v cont ->
  let rec parse_list = function
  | VCtor(0, []) -> []
  | VCtor(1, [VNum x; xs]) -> Char.chr x :: parse_list xs 
  | _ -> runtime_error "Not a list" in
  cont (f @@ parse_list v))

let ref_fun f = VFn (fun v cont ->
  match v with
  | VRef r -> cont (f r)
  | _ -> failwith "Runtime error!")

let array_fun f = VFn (fun v cont ->
  match v with
  | VArray a -> cont (f a)
  | _ -> failwith "Runtime error!")

let v_unit = VCtor(0, [])

(** Empty constructor with some abstract types *)
let v_abstr = VCtor(0, [])

let of_bool b =
  VCtor((if b then 1 else 0), [])

let rec of_list = function
  | [] -> VCtor(0, [])
  | x :: xs -> VCtor(1, [x; of_list xs]) 

let int_fun2 f = int_fun (fun x -> int_fun (f x))

let int_unop  op = int_fun  (fun x -> VNum (op x))
let int_binop op = int_fun2 (fun x y -> VNum (op x y))
let int_cmpop op = int_fun2 (fun x y -> of_bool (op x y))

let int64_fun f = VFn (fun v cont ->
  match v with
  | VNum64 n -> cont (f n)
  | _ -> runtime_error "Not a 64-bit integer")

let int64_fun2 f = int64_fun (fun x -> int64_fun (f x))

let int64_unop  op = int64_fun  (fun x -> VNum64 (op x))
let int64_binop op = int64_fun2 (fun x y -> VNum64 (op x y))
let int64_int_op op = int64_fun2 (fun x y -> VNum64 (op x (Int64.to_int y)))
let int64_cmpop op = int64_fun2 (fun x y -> of_bool (op x y))

let str_cmpop op = str_fun (fun s1 -> str_fun (fun s2 -> of_bool (op s1 s2)))

let extern_map =
<<<<<<< HEAD
  [ "dbl_magic",       pure_fun Fun.id;
=======
  [ "dbl_runtimeError", str_fun runtime_error;
>>>>>>> b88e893d
    "dbl_negInt",      int_unop ( ~- );
    "dbl_addInt",      int_binop ( + );
    "dbl_subInt",      int_binop ( - );
    "dbl_mulInt",      int_binop ( * );
    "dbl_divInt",      int_binop ( / );
    "dbl_modInt",      int_binop ( mod );
    "dbl_andInt",      int_binop ( land );
    "dbl_orInt",       int_binop ( lor );
    "dbl_xorInt",      int_binop ( lxor );
    "dbl_lslInt",      int_binop ( lsl );
    "dbl_lsrInt",      int_binop ( lsr );
    "dbl_asrInt",      int_binop ( asr );
    "dbl_eqInt",       int_cmpop ( = );
    "dbl_neqInt",      int_cmpop ( <> );
    "dbl_gtInt",       int_cmpop ( > );
    "dbl_ltInt",       int_cmpop ( < );
    "dbl_geInt",       int_cmpop ( >= );
    "dbl_leInt",       int_cmpop ( <= );
    "dbl_intToString", int_fun (fun n -> VStr (string_of_int n));
    "dbl_strCat",  str_fun (fun s1 -> str_fun (fun s2 -> VStr(s1 ^ s2)));
    "dbl_eqStr",   str_cmpop ( = );
    "dbl_neqStr",  str_cmpop ( <> );
    "dbl_gtStr",   str_cmpop ( > );
    "dbl_ltStr",   str_cmpop ( < );
    "dbl_geStr",   str_cmpop ( >= );
    "dbl_leStr",   str_cmpop ( <= );
    "dbl_strLen",  str_fun (fun s -> VNum (String.length s));
    "dbl_strGet",  str_fun (fun s -> int_fun (fun n -> VNum (Char.code s.[n])));
    "dbl_chrToString",  int_fun (fun c -> VStr (Char.escaped (Char.chr c)));
    "dbl_chrListToStr", list_chr_fun (fun xs -> VStr (List.to_seq xs |> String.of_seq));
    "dbl_chrCode",    int_fun (fun c -> VNum c);
    "dbl_intToChr",   int_fun (fun n -> VNum n);
    "dbl_printStrLn", str_fun (fun s -> print_endline s; v_unit);
    "dbl_printStr",   str_fun (fun s -> print_string s; v_unit);
    "dbl_printInt",   int_fun (fun n -> print_int n; v_unit);
    "dbl_readLine",   unit_fun (fun () -> VStr (read_line ()));
    "dbl_exit",       int_fun exit;
    "dbl_negInt64",      int64_unop Int64.neg;
    "dbl_addInt64",      int64_binop Int64.add;
    "dbl_subInt64",      int64_binop Int64.sub;
    "dbl_mulInt64",      int64_binop Int64.mul;
    "dbl_divInt64",      int64_binop Int64.div;
    "dbl_modInt64",      int64_binop Int64.rem;
    "dbl_andInt64",      int64_binop Int64.logand;
    "dbl_orInt64",       int64_binop Int64.logor;
    "dbl_xorInt64",      int64_binop Int64.logxor;
    "dbl_lslInt64",      int64_int_op Int64.shift_left;
    "dbl_lsrInt64",      int64_int_op Int64.shift_right_logical;
    "dbl_asrInt64",      int64_int_op Int64.shift_right;
    "dbl_eqInt64",       int64_cmpop ( = );
    "dbl_neqInt64",      int64_cmpop ( <> );
    "dbl_gtInt64",       int64_cmpop ( > );
    "dbl_ltInt64",       int64_cmpop ( < );
    "dbl_geInt64",       int64_cmpop ( >= );
    "dbl_leInt64",       int64_cmpop ( <= );
    "dbl_intToInt64",    int_fun (fun n -> VNum64 (Int64.of_int n));
    "dbl_int64ToInt",    int64_fun (fun n -> VNum (Int64.to_int n));
    "dbl_int64ToString", int64_fun (fun n -> VStr (Int64.to_string n));
    "dbl_abstrType",  unit_fun (fun () -> v_abstr);
    "dbl_ref",        pure_fun (fun x -> VRef (ref x));
    "dbl_refGet",     ref_fun (!);
    "dbl_refSet",     ref_fun (fun r -> pure_fun (fun v -> r := v; v_unit));
    "dbl_mkArray",    int_fun (fun n -> VArray(Array.make n v_unit));
    "dbl_arrayGet",   array_fun (fun a -> int_fun (fun n -> a.(n)));
    "dbl_arraySet",   array_fun (fun a -> int_fun (fun n -> pure_fun (fun v ->
                        a.(n) <- v; v_unit)));
    "dbl_arrayLength", array_fun (fun a -> VNum (Array.length a));
  ] |> List.to_seq |> Hashtbl.of_seq<|MERGE_RESOLUTION|>--- conflicted
+++ resolved
@@ -9,13 +9,11 @@
 (** External functions *)
 (* ========================================================================= *)
 
-<<<<<<< HEAD
-let pure_fun f = VFn (fun v cont -> cont (f v))
-=======
 let runtime_error msg =
   Printf.eprintf "Runtime error: %s\n%!" msg;
   raise Runtime_error
->>>>>>> b88e893d
+
+let pure_fun f = VFn (fun v cont -> cont (f v))
 
 let unit_fun f = VFn (fun v cont -> cont (f ()))
 
@@ -79,11 +77,8 @@
 let str_cmpop op = str_fun (fun s1 -> str_fun (fun s2 -> of_bool (op s1 s2)))
 
 let extern_map =
-<<<<<<< HEAD
-  [ "dbl_magic",       pure_fun Fun.id;
-=======
   [ "dbl_runtimeError", str_fun runtime_error;
->>>>>>> b88e893d
+    "dbl_magic",       pure_fun Fun.id;
     "dbl_negInt",      int_unop ( ~- );
     "dbl_addInt",      int_binop ( + );
     "dbl_subInt",      int_binop ( - );
