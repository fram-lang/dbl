(* This file is part of DBL, released under MIT license.
 * See LICENSE for details.
 *)

open Value
<<<<<<< HEAD
open ExternalUtils

let extern_map =
  let extern_map =
    [ "dbl_runtimeError", str_fun runtime_error;
      "dbl_magic", pure_fun Fun.id;
      "dbl_exit",  int_fun exit;
      "dbl_abstrType",  unit_fun (fun () -> v_abstr);
    ] |> List.to_seq |> Hashtbl.of_seq
  and lib_externs =
    [ ExternalInt.extern_int_seq;
      ExternalStr.extern_str_seq;
      ExternalInt64.extern_int64_seq;
      ExternalRef.extern_ref_seq;
      ExternalOs.extern_os_seq;
    ] |> List.to_seq |> Seq.concat in
  Hashtbl.add_seq extern_map lib_externs;
  extern_map
=======

exception Runtime_error

(** External functions *)
(* ========================================================================= *)

let runtime_error msg =
  Printf.eprintf "runtime error: %s!\n" msg;
  raise Runtime_error

let runtime_error_with_postion file line msg =
  Printf.eprintf "runtime error at %s:%d:\n%s!\n" file line msg;
  raise Runtime_error

let pure_fun f = VFn (fun v cont -> cont (f v))

let unit_fun f = VFn (fun v cont -> cont (f ()))

let int_fun f = VFn (fun v cont ->
  match v with
  | VNum n -> cont (f n)
  | _ -> runtime_error "Not an integer")

let str_fun f = VFn (fun v cont ->
  match v with
  | VStr s -> cont (f s)
  | _ -> runtime_error "Not a string")

let to_char = function
  | VNum x -> Char.chr x
  | _ -> runtime_error "Not a character"

let to_string_raw = function
  | VStr s -> s
  | _ -> runtime_error "Not a string"

let list_fun trans f = VFn (fun v cont ->
  let rec parse_list = function
  | VCtor(0, []) -> []
  | VCtor(1, [x; xs]) -> trans x :: parse_list xs 
  | _ -> runtime_error "Not a list" in
  cont (f @@ parse_list v))

let ref_fun f = VFn (fun v cont ->
  match v with
  | VRef r -> cont (f r)
  | _ -> runtime_error "Not a reference")

let array_fun f = VFn (fun v cont ->
  match v with
  | VArray a -> cont (f a)
  | _ -> runtime_error "Not an array")

let v_unit = VCtor(0, [])

(** Empty constructor with some abstract types *)
let v_abstr = VCtor(0, [])

let of_bool b =
  VCtor((if b then 1 else 0), [])

let rec of_list = function
  | [] -> VCtor(0, [])
  | x :: xs -> VCtor(1, [x; of_list xs])

let int_fun2 f = int_fun (fun x -> int_fun (f x))

let int_unop  op = int_fun  (fun x -> VNum (op x))
let int_binop op = int_fun2 (fun x y -> VNum (op x y))
let int_cmpop op = int_fun2 (fun x y -> of_bool (op x y))

let int64_fun f = VFn (fun v cont ->
  match v with
  | VNum64 n -> cont (f n)
  | _ -> runtime_error "Not a 64-bit integer")

let int64_fun2 f = int64_fun (fun x -> int64_fun (f x))

let int64_unop  op = int64_fun  (fun x -> VNum64 (op x))
let int64_binop op = int64_fun2 (fun x y -> VNum64 (op x y))
let int64_int_op op = int64_fun2 (fun x y -> VNum64 (op x (Int64.to_int y)))
let int64_cmpop op = int64_fun2 (fun x y -> of_bool (op x y))

let str_cmpop op = str_fun (fun s1 -> str_fun (fun s2 -> of_bool (op s1 s2)))

let extern_map =
  [ "dbl_runtimeError", str_fun (fun fname -> 
                          int_fun (fun line -> 
                            str_fun (fun msg -> 
                              runtime_error_with_postion fname line msg)));
    "dbl_magic",       pure_fun Fun.id;
    "dbl_maxInt",      VNum Int.max_int;
    "dbl_minInt",      VNum Int.min_int;
    "dbl_negInt",      int_unop ( ~- );
    "dbl_addInt",      int_binop ( + );
    "dbl_subInt",      int_binop ( - );
    "dbl_mulInt",      int_binop ( * );
    "dbl_divInt",      int_binop ( / );
    "dbl_modInt",      int_binop ( mod );
    "dbl_andInt",      int_binop ( land );
    "dbl_orInt",       int_binop ( lor );
    "dbl_xorInt",      int_binop ( lxor );
    "dbl_lslInt",      int_binop ( lsl );
    "dbl_lsrInt",      int_binop ( lsr );
    "dbl_asrInt",      int_binop ( asr );
    "dbl_eqInt",       int_cmpop ( = );
    "dbl_neqInt",      int_cmpop ( <> );
    "dbl_gtInt",       int_cmpop ( > );
    "dbl_ltInt",       int_cmpop ( < );
    "dbl_geInt",       int_cmpop ( >= );
    "dbl_leInt",       int_cmpop ( <= );
    "dbl_intToString", int_fun (fun n -> VStr (string_of_int n));
    "dbl_strCat",     str_fun (fun s1 -> str_fun (fun s2 -> VStr(s1 ^ s2)));
    "dbl_strListCat", list_fun to_string_raw (fun xs -> VStr (String.concat "" xs));
    "dbl_strRepr",    str_fun (fun s -> VStr ("\"" ^ String.escaped s ^ "\""));
    "dbl_eqStr",   str_cmpop ( = );
    "dbl_neqStr",  str_cmpop ( <> );
    "dbl_gtStr",   str_cmpop ( > );
    "dbl_ltStr",   str_cmpop ( < );
    "dbl_geStr",   str_cmpop ( >= );
    "dbl_leStr",   str_cmpop ( <= );
    "dbl_strLen",  str_fun (fun s -> VNum (String.length s));
    "dbl_strGet",  str_fun (fun s -> int_fun (fun n -> VNum (Char.code s.[n])));
    "dbl_chrToString",  int_fun (fun c -> VStr (Char.escaped (Char.chr c)));
    "dbl_chrListToStr", list_fun to_char (fun xs ->
                          VStr (List.to_seq xs |> String.of_seq));
    "dbl_chrCode",    int_fun (fun c -> VNum c);
    "dbl_intToChr",   int_fun (fun n -> VNum n);
    "dbl_printStrLn", str_fun (fun s -> print_endline s; v_unit);
    "dbl_printStr",   str_fun (fun s -> print_string s; v_unit);
    "dbl_printInt",   int_fun (fun n -> print_int n; v_unit);
    "dbl_readLine",   unit_fun (fun () -> VStr (read_line ()));
    "dbl_exit",       int_fun exit;
    "dbl_negInt64",      int64_unop Int64.neg;
    "dbl_addInt64",      int64_binop Int64.add;
    "dbl_subInt64",      int64_binop Int64.sub;
    "dbl_mulInt64",      int64_binop Int64.mul;
    "dbl_divInt64",      int64_binop Int64.div;
    "dbl_modInt64",      int64_binop Int64.rem;
    "dbl_andInt64",      int64_binop Int64.logand;
    "dbl_orInt64",       int64_binop Int64.logor;
    "dbl_xorInt64",      int64_binop Int64.logxor;
    "dbl_lslInt64",      int64_int_op Int64.shift_left;
    "dbl_lsrInt64",      int64_int_op Int64.shift_right_logical;
    "dbl_asrInt64",      int64_int_op Int64.shift_right;
    "dbl_eqInt64",       int64_cmpop ( = );
    "dbl_neqInt64",      int64_cmpop ( <> );
    "dbl_gtInt64",       int64_cmpop ( > );
    "dbl_ltInt64",       int64_cmpop ( < );
    "dbl_geInt64",       int64_cmpop ( >= );
    "dbl_leInt64",       int64_cmpop ( <= );
    "dbl_intToInt64",    int_fun (fun n -> VNum64 (Int64.of_int n));
    "dbl_int64ToInt",    int64_fun (fun n -> VNum (Int64.to_int n));
    "dbl_int64ToString", int64_fun (fun n -> VStr (Int64.to_string n));
    "dbl_abstrType",  unit_fun (fun () -> v_abstr);
    "dbl_ref",        pure_fun (fun x -> VRef (ref x));
    "dbl_refGet",     ref_fun (!);
    "dbl_refSet",     ref_fun (fun r -> pure_fun (fun v -> r := v; v_unit));
    "dbl_mkArray",    int_fun (fun n -> VArray(Array.make n v_unit));
    "dbl_arrayGet",   array_fun (fun a -> int_fun (fun n -> a.(n)));
    "dbl_arraySet",   array_fun (fun a -> int_fun (fun n -> pure_fun (fun v ->
                        a.(n) <- v; v_unit)));
    "dbl_arrayLength", array_fun (fun a -> VNum (Array.length a));
  ] |> List.to_seq |> Hashtbl.of_seq
>>>>>>> 8679eb63
<|MERGE_RESOLUTION|>--- conflicted
+++ resolved
@@ -3,12 +3,14 @@
  *)
 
 open Value
-<<<<<<< HEAD
 open ExternalUtils
 
 let extern_map =
   let extern_map =
-    [ "dbl_runtimeError", str_fun runtime_error;
+    [ "dbl_runtimeError", str_fun (fun fname -> 
+                            int_fun (fun line -> 
+                              str_fun (fun msg -> 
+                                runtime_error_with_postion fname line msg)));
       "dbl_magic", pure_fun Fun.id;
       "dbl_exit",  int_fun exit;
       "dbl_abstrType",  unit_fun (fun () -> v_abstr);
@@ -21,170 +23,4 @@
       ExternalOs.extern_os_seq;
     ] |> List.to_seq |> Seq.concat in
   Hashtbl.add_seq extern_map lib_externs;
-  extern_map
-=======
-
-exception Runtime_error
-
-(** External functions *)
-(* ========================================================================= *)
-
-let runtime_error msg =
-  Printf.eprintf "runtime error: %s!\n" msg;
-  raise Runtime_error
-
-let runtime_error_with_postion file line msg =
-  Printf.eprintf "runtime error at %s:%d:\n%s!\n" file line msg;
-  raise Runtime_error
-
-let pure_fun f = VFn (fun v cont -> cont (f v))
-
-let unit_fun f = VFn (fun v cont -> cont (f ()))
-
-let int_fun f = VFn (fun v cont ->
-  match v with
-  | VNum n -> cont (f n)
-  | _ -> runtime_error "Not an integer")
-
-let str_fun f = VFn (fun v cont ->
-  match v with
-  | VStr s -> cont (f s)
-  | _ -> runtime_error "Not a string")
-
-let to_char = function
-  | VNum x -> Char.chr x
-  | _ -> runtime_error "Not a character"
-
-let to_string_raw = function
-  | VStr s -> s
-  | _ -> runtime_error "Not a string"
-
-let list_fun trans f = VFn (fun v cont ->
-  let rec parse_list = function
-  | VCtor(0, []) -> []
-  | VCtor(1, [x; xs]) -> trans x :: parse_list xs 
-  | _ -> runtime_error "Not a list" in
-  cont (f @@ parse_list v))
-
-let ref_fun f = VFn (fun v cont ->
-  match v with
-  | VRef r -> cont (f r)
-  | _ -> runtime_error "Not a reference")
-
-let array_fun f = VFn (fun v cont ->
-  match v with
-  | VArray a -> cont (f a)
-  | _ -> runtime_error "Not an array")
-
-let v_unit = VCtor(0, [])
-
-(** Empty constructor with some abstract types *)
-let v_abstr = VCtor(0, [])
-
-let of_bool b =
-  VCtor((if b then 1 else 0), [])
-
-let rec of_list = function
-  | [] -> VCtor(0, [])
-  | x :: xs -> VCtor(1, [x; of_list xs])
-
-let int_fun2 f = int_fun (fun x -> int_fun (f x))
-
-let int_unop  op = int_fun  (fun x -> VNum (op x))
-let int_binop op = int_fun2 (fun x y -> VNum (op x y))
-let int_cmpop op = int_fun2 (fun x y -> of_bool (op x y))
-
-let int64_fun f = VFn (fun v cont ->
-  match v with
-  | VNum64 n -> cont (f n)
-  | _ -> runtime_error "Not a 64-bit integer")
-
-let int64_fun2 f = int64_fun (fun x -> int64_fun (f x))
-
-let int64_unop  op = int64_fun  (fun x -> VNum64 (op x))
-let int64_binop op = int64_fun2 (fun x y -> VNum64 (op x y))
-let int64_int_op op = int64_fun2 (fun x y -> VNum64 (op x (Int64.to_int y)))
-let int64_cmpop op = int64_fun2 (fun x y -> of_bool (op x y))
-
-let str_cmpop op = str_fun (fun s1 -> str_fun (fun s2 -> of_bool (op s1 s2)))
-
-let extern_map =
-  [ "dbl_runtimeError", str_fun (fun fname -> 
-                          int_fun (fun line -> 
-                            str_fun (fun msg -> 
-                              runtime_error_with_postion fname line msg)));
-    "dbl_magic",       pure_fun Fun.id;
-    "dbl_maxInt",      VNum Int.max_int;
-    "dbl_minInt",      VNum Int.min_int;
-    "dbl_negInt",      int_unop ( ~- );
-    "dbl_addInt",      int_binop ( + );
-    "dbl_subInt",      int_binop ( - );
-    "dbl_mulInt",      int_binop ( * );
-    "dbl_divInt",      int_binop ( / );
-    "dbl_modInt",      int_binop ( mod );
-    "dbl_andInt",      int_binop ( land );
-    "dbl_orInt",       int_binop ( lor );
-    "dbl_xorInt",      int_binop ( lxor );
-    "dbl_lslInt",      int_binop ( lsl );
-    "dbl_lsrInt",      int_binop ( lsr );
-    "dbl_asrInt",      int_binop ( asr );
-    "dbl_eqInt",       int_cmpop ( = );
-    "dbl_neqInt",      int_cmpop ( <> );
-    "dbl_gtInt",       int_cmpop ( > );
-    "dbl_ltInt",       int_cmpop ( < );
-    "dbl_geInt",       int_cmpop ( >= );
-    "dbl_leInt",       int_cmpop ( <= );
-    "dbl_intToString", int_fun (fun n -> VStr (string_of_int n));
-    "dbl_strCat",     str_fun (fun s1 -> str_fun (fun s2 -> VStr(s1 ^ s2)));
-    "dbl_strListCat", list_fun to_string_raw (fun xs -> VStr (String.concat "" xs));
-    "dbl_strRepr",    str_fun (fun s -> VStr ("\"" ^ String.escaped s ^ "\""));
-    "dbl_eqStr",   str_cmpop ( = );
-    "dbl_neqStr",  str_cmpop ( <> );
-    "dbl_gtStr",   str_cmpop ( > );
-    "dbl_ltStr",   str_cmpop ( < );
-    "dbl_geStr",   str_cmpop ( >= );
-    "dbl_leStr",   str_cmpop ( <= );
-    "dbl_strLen",  str_fun (fun s -> VNum (String.length s));
-    "dbl_strGet",  str_fun (fun s -> int_fun (fun n -> VNum (Char.code s.[n])));
-    "dbl_chrToString",  int_fun (fun c -> VStr (Char.escaped (Char.chr c)));
-    "dbl_chrListToStr", list_fun to_char (fun xs ->
-                          VStr (List.to_seq xs |> String.of_seq));
-    "dbl_chrCode",    int_fun (fun c -> VNum c);
-    "dbl_intToChr",   int_fun (fun n -> VNum n);
-    "dbl_printStrLn", str_fun (fun s -> print_endline s; v_unit);
-    "dbl_printStr",   str_fun (fun s -> print_string s; v_unit);
-    "dbl_printInt",   int_fun (fun n -> print_int n; v_unit);
-    "dbl_readLine",   unit_fun (fun () -> VStr (read_line ()));
-    "dbl_exit",       int_fun exit;
-    "dbl_negInt64",      int64_unop Int64.neg;
-    "dbl_addInt64",      int64_binop Int64.add;
-    "dbl_subInt64",      int64_binop Int64.sub;
-    "dbl_mulInt64",      int64_binop Int64.mul;
-    "dbl_divInt64",      int64_binop Int64.div;
-    "dbl_modInt64",      int64_binop Int64.rem;
-    "dbl_andInt64",      int64_binop Int64.logand;
-    "dbl_orInt64",       int64_binop Int64.logor;
-    "dbl_xorInt64",      int64_binop Int64.logxor;
-    "dbl_lslInt64",      int64_int_op Int64.shift_left;
-    "dbl_lsrInt64",      int64_int_op Int64.shift_right_logical;
-    "dbl_asrInt64",      int64_int_op Int64.shift_right;
-    "dbl_eqInt64",       int64_cmpop ( = );
-    "dbl_neqInt64",      int64_cmpop ( <> );
-    "dbl_gtInt64",       int64_cmpop ( > );
-    "dbl_ltInt64",       int64_cmpop ( < );
-    "dbl_geInt64",       int64_cmpop ( >= );
-    "dbl_leInt64",       int64_cmpop ( <= );
-    "dbl_intToInt64",    int_fun (fun n -> VNum64 (Int64.of_int n));
-    "dbl_int64ToInt",    int64_fun (fun n -> VNum (Int64.to_int n));
-    "dbl_int64ToString", int64_fun (fun n -> VStr (Int64.to_string n));
-    "dbl_abstrType",  unit_fun (fun () -> v_abstr);
-    "dbl_ref",        pure_fun (fun x -> VRef (ref x));
-    "dbl_refGet",     ref_fun (!);
-    "dbl_refSet",     ref_fun (fun r -> pure_fun (fun v -> r := v; v_unit));
-    "dbl_mkArray",    int_fun (fun n -> VArray(Array.make n v_unit));
-    "dbl_arrayGet",   array_fun (fun a -> int_fun (fun n -> a.(n)));
-    "dbl_arraySet",   array_fun (fun a -> int_fun (fun n -> pure_fun (fun v ->
-                        a.(n) <- v; v_unit)));
-    "dbl_arrayLength", array_fun (fun a -> VNum (Array.length a));
-  ] |> List.to_seq |> Hashtbl.of_seq
->>>>>>> 8679eb63
+  extern_map