(* This file is part of DBL, released under MIT license.
 * See LICENSE for details.
 *)

open Value
open ExternalUtils

let extern_map =
<<<<<<< HEAD
  [ "dbl_runtimeError", str_fun runtime_error;
    "dbl_magic",       pure_fun Fun.id;
    "dbl_toString",    pure_fun (fun v -> VStr (Value.to_string v));
    "dbl_maxInt",      VNum Int.max_int;
    "dbl_minInt",      VNum Int.min_int;
    "dbl_negInt",      int_unop ( ~- );
    "dbl_addInt",      int_binop ( + );
    "dbl_subInt",      int_binop ( - );
    "dbl_mulInt",      int_binop ( * );
    "dbl_divInt",      int_binop ( / );
    "dbl_modInt",      int_binop ( mod );
    "dbl_andInt",      int_binop ( land );
    "dbl_orInt",       int_binop ( lor );
    "dbl_xorInt",      int_binop ( lxor );
    "dbl_lslInt",      int_binop ( lsl );
    "dbl_lsrInt",      int_binop ( lsr );
    "dbl_asrInt",      int_binop ( asr );
    "dbl_eqInt",       int_cmpop ( = );
    "dbl_neqInt",      int_cmpop ( <> );
    "dbl_gtInt",       int_cmpop ( > );
    "dbl_ltInt",       int_cmpop ( < );
    "dbl_geInt",       int_cmpop ( >= );
    "dbl_leInt",       int_cmpop ( <= );
    "dbl_intToString", int_fun (fun n -> VStr (string_of_int n));
    "dbl_strCat",  str_fun (fun s1 -> str_fun (fun s2 -> VStr(s1 ^ s2)));
    "dbl_eqStr",   str_cmpop ( = );
    "dbl_neqStr",  str_cmpop ( <> );
    "dbl_gtStr",   str_cmpop ( > );
    "dbl_ltStr",   str_cmpop ( < );
    "dbl_geStr",   str_cmpop ( >= );
    "dbl_leStr",   str_cmpop ( <= );
    "dbl_strLen",  str_fun (fun s -> VNum (String.length s));
    "dbl_strGet",  str_fun (fun s -> int_fun (fun n -> VNum (Char.code s.[n])));
    "dbl_chrToString",  int_fun (fun c -> VStr (Char.escaped (Char.chr c)));
    "dbl_chrListToStr", list_chr_fun (fun xs -> VStr (List.to_seq xs |> String.of_seq));
    "dbl_chrCode",    int_fun (fun c -> VNum c);
    "dbl_intToChr",   int_fun (fun n -> VNum n);
    "dbl_printStrLn", str_fun (fun s -> print_endline s; v_unit);
    "dbl_printStr",   str_fun (fun s -> print_string s; v_unit);
    "dbl_printInt",   int_fun (fun n -> print_int n; v_unit);
    "dbl_readLine",   unit_fun (fun () -> VStr (read_line ()));
    "dbl_exit",       int_fun exit;
    "dbl_negInt64",      int64_unop Int64.neg;
    "dbl_addInt64",      int64_binop Int64.add;
    "dbl_subInt64",      int64_binop Int64.sub;
    "dbl_mulInt64",      int64_binop Int64.mul;
    "dbl_divInt64",      int64_binop Int64.div;
    "dbl_modInt64",      int64_binop Int64.rem;
    "dbl_andInt64",      int64_binop Int64.logand;
    "dbl_orInt64",       int64_binop Int64.logor;
    "dbl_xorInt64",      int64_binop Int64.logxor;
    "dbl_lslInt64",      int64_int_op Int64.shift_left;
    "dbl_lsrInt64",      int64_int_op Int64.shift_right_logical;
    "dbl_asrInt64",      int64_int_op Int64.shift_right;
    "dbl_eqInt64",       int64_cmpop ( = );
    "dbl_neqInt64",      int64_cmpop ( <> );
    "dbl_gtInt64",       int64_cmpop ( > );
    "dbl_ltInt64",       int64_cmpop ( < );
    "dbl_geInt64",       int64_cmpop ( >= );
    "dbl_leInt64",       int64_cmpop ( <= );
    "dbl_intToInt64",    int_fun (fun n -> VNum64 (Int64.of_int n));
    "dbl_int64ToInt",    int64_fun (fun n -> VNum (Int64.to_int n));
    "dbl_int64ToString", int64_fun (fun n -> VStr (Int64.to_string n));
    "dbl_abstrType",  unit_fun (fun () -> v_abstr);
    "dbl_ref",        pure_fun (fun x -> VRef (ref x));
    "dbl_refGet",     ref_fun (!);
    "dbl_refSet",     ref_fun (fun r -> pure_fun (fun v -> r := v; v_unit));
    "dbl_mkArray",    int_fun (fun n -> VArray(Array.make n v_unit));
    "dbl_arrayGet",   array_fun (fun a -> int_fun (fun n -> a.(n)));
    "dbl_arraySet",   array_fun (fun a -> int_fun (fun n -> pure_fun (fun v ->
                        a.(n) <- v; v_unit)));
    "dbl_arrayLength", array_fun (fun a -> VNum (Array.length a));
  ] |> List.to_seq |> Hashtbl.of_seq
=======
  let extern_map =
    [ "dbl_runtimeError", str_fun (fun fname -> 
                            int_fun (fun line -> 
                              str_fun (fun msg -> 
                                runtime_error_with_postion fname line msg)));
      "dbl_magic", pure_fun Fun.id;
      "dbl_exit",  int_fun exit;
      "dbl_abstrType",  unit_fun (fun () -> v_abstr);
    ] |> List.to_seq |> Hashtbl.of_seq
  and lib_externs =
    [ ExternalInt.extern_int_seq;
      ExternalStr.extern_str_seq;
      ExternalInt64.extern_int64_seq;
      ExternalRef.extern_ref_seq;
      ExternalOs.extern_os_seq;
    ] |> List.to_seq |> Seq.concat in
  Hashtbl.add_seq extern_map lib_externs;
  extern_map
>>>>>>> 60e44032
<|MERGE_RESOLUTION|>--- conflicted
+++ resolved
@@ -6,87 +6,13 @@
 open ExternalUtils
 
 let extern_map =
-<<<<<<< HEAD
-  [ "dbl_runtimeError", str_fun runtime_error;
-    "dbl_magic",       pure_fun Fun.id;
-    "dbl_toString",    pure_fun (fun v -> VStr (Value.to_string v));
-    "dbl_maxInt",      VNum Int.max_int;
-    "dbl_minInt",      VNum Int.min_int;
-    "dbl_negInt",      int_unop ( ~- );
-    "dbl_addInt",      int_binop ( + );
-    "dbl_subInt",      int_binop ( - );
-    "dbl_mulInt",      int_binop ( * );
-    "dbl_divInt",      int_binop ( / );
-    "dbl_modInt",      int_binop ( mod );
-    "dbl_andInt",      int_binop ( land );
-    "dbl_orInt",       int_binop ( lor );
-    "dbl_xorInt",      int_binop ( lxor );
-    "dbl_lslInt",      int_binop ( lsl );
-    "dbl_lsrInt",      int_binop ( lsr );
-    "dbl_asrInt",      int_binop ( asr );
-    "dbl_eqInt",       int_cmpop ( = );
-    "dbl_neqInt",      int_cmpop ( <> );
-    "dbl_gtInt",       int_cmpop ( > );
-    "dbl_ltInt",       int_cmpop ( < );
-    "dbl_geInt",       int_cmpop ( >= );
-    "dbl_leInt",       int_cmpop ( <= );
-    "dbl_intToString", int_fun (fun n -> VStr (string_of_int n));
-    "dbl_strCat",  str_fun (fun s1 -> str_fun (fun s2 -> VStr(s1 ^ s2)));
-    "dbl_eqStr",   str_cmpop ( = );
-    "dbl_neqStr",  str_cmpop ( <> );
-    "dbl_gtStr",   str_cmpop ( > );
-    "dbl_ltStr",   str_cmpop ( < );
-    "dbl_geStr",   str_cmpop ( >= );
-    "dbl_leStr",   str_cmpop ( <= );
-    "dbl_strLen",  str_fun (fun s -> VNum (String.length s));
-    "dbl_strGet",  str_fun (fun s -> int_fun (fun n -> VNum (Char.code s.[n])));
-    "dbl_chrToString",  int_fun (fun c -> VStr (Char.escaped (Char.chr c)));
-    "dbl_chrListToStr", list_chr_fun (fun xs -> VStr (List.to_seq xs |> String.of_seq));
-    "dbl_chrCode",    int_fun (fun c -> VNum c);
-    "dbl_intToChr",   int_fun (fun n -> VNum n);
-    "dbl_printStrLn", str_fun (fun s -> print_endline s; v_unit);
-    "dbl_printStr",   str_fun (fun s -> print_string s; v_unit);
-    "dbl_printInt",   int_fun (fun n -> print_int n; v_unit);
-    "dbl_readLine",   unit_fun (fun () -> VStr (read_line ()));
-    "dbl_exit",       int_fun exit;
-    "dbl_negInt64",      int64_unop Int64.neg;
-    "dbl_addInt64",      int64_binop Int64.add;
-    "dbl_subInt64",      int64_binop Int64.sub;
-    "dbl_mulInt64",      int64_binop Int64.mul;
-    "dbl_divInt64",      int64_binop Int64.div;
-    "dbl_modInt64",      int64_binop Int64.rem;
-    "dbl_andInt64",      int64_binop Int64.logand;
-    "dbl_orInt64",       int64_binop Int64.logor;
-    "dbl_xorInt64",      int64_binop Int64.logxor;
-    "dbl_lslInt64",      int64_int_op Int64.shift_left;
-    "dbl_lsrInt64",      int64_int_op Int64.shift_right_logical;
-    "dbl_asrInt64",      int64_int_op Int64.shift_right;
-    "dbl_eqInt64",       int64_cmpop ( = );
-    "dbl_neqInt64",      int64_cmpop ( <> );
-    "dbl_gtInt64",       int64_cmpop ( > );
-    "dbl_ltInt64",       int64_cmpop ( < );
-    "dbl_geInt64",       int64_cmpop ( >= );
-    "dbl_leInt64",       int64_cmpop ( <= );
-    "dbl_intToInt64",    int_fun (fun n -> VNum64 (Int64.of_int n));
-    "dbl_int64ToInt",    int64_fun (fun n -> VNum (Int64.to_int n));
-    "dbl_int64ToString", int64_fun (fun n -> VStr (Int64.to_string n));
-    "dbl_abstrType",  unit_fun (fun () -> v_abstr);
-    "dbl_ref",        pure_fun (fun x -> VRef (ref x));
-    "dbl_refGet",     ref_fun (!);
-    "dbl_refSet",     ref_fun (fun r -> pure_fun (fun v -> r := v; v_unit));
-    "dbl_mkArray",    int_fun (fun n -> VArray(Array.make n v_unit));
-    "dbl_arrayGet",   array_fun (fun a -> int_fun (fun n -> a.(n)));
-    "dbl_arraySet",   array_fun (fun a -> int_fun (fun n -> pure_fun (fun v ->
-                        a.(n) <- v; v_unit)));
-    "dbl_arrayLength", array_fun (fun a -> VNum (Array.length a));
-  ] |> List.to_seq |> Hashtbl.of_seq
-=======
   let extern_map =
     [ "dbl_runtimeError", str_fun (fun fname -> 
                             int_fun (fun line -> 
                               str_fun (fun msg -> 
                                 runtime_error_with_postion fname line msg)));
       "dbl_magic", pure_fun Fun.id;
+      "dbl_toString",    pure_fun (fun v -> VStr (Value.to_string v));
       "dbl_exit",  int_fun exit;
       "dbl_abstrType",  unit_fun (fun () -> v_abstr);
     ] |> List.to_seq |> Hashtbl.of_seq
@@ -98,5 +24,4 @@
       ExternalOs.extern_os_seq;
     ] |> List.to_seq |> Seq.concat in
   Hashtbl.add_seq extern_map lib_externs;
-  extern_map
->>>>>>> 60e44032
+  extern_map