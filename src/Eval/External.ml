(* This file is part of DBL, released under MIT license.
 * See LICENSE for details.
 *)

open Value

exception Runtime_error

(** External functions *)
(* ========================================================================= *)

let runtime_error msg =
  Printf.eprintf "runtime error: %s!\n" msg;
  raise Runtime_error

let runtime_error_with_postion file line msg =
  Printf.eprintf "runtime error at %s:%d:\n%s!\n" file line msg;
  raise Runtime_error

let pure_fun f = VFn (fun v cont -> cont (f v))

let unit_fun f = VFn (fun v cont -> cont (f ()))

let int_fun f = VFn (fun v cont ->
  match v with
  | VNum n -> cont (f n)
  | _ -> runtime_error "Not an integer")

let str_fun f = VFn (fun v cont ->
  match v with
  | VStr s -> cont (f s)
  | _ -> runtime_error "Not a string")

let to_char = function
  | VNum x -> Char.chr x
  | _ -> runtime_error "Not a character"

let to_string_raw = function
  | VStr s -> s
  | _ -> runtime_error "Not a string"

let list_fun trans f = VFn (fun v cont ->
  let rec parse_list = function
  | VCtor(0, []) -> []
  | VCtor(1, [x; xs]) -> trans x :: parse_list xs 
  | _ -> runtime_error "Not a list" in
  cont (f @@ parse_list v))

let ref_fun f = VFn (fun v cont ->
  match v with
  | VRef r -> cont (f r)
  | _ -> runtime_error "Not a reference")

let array_fun f = VFn (fun v cont ->
  match v with
  | VArray a -> cont (f a)
  | _ -> runtime_error "Not an array")

let v_unit = VCtor(0, [])

(** Empty constructor with some abstract types *)
let v_abstr = VCtor(0, [])

let of_bool b =
  VCtor((if b then 1 else 0), [])

let rec of_list = function
  | [] -> VCtor(0, [])
  | x :: xs -> VCtor(1, [x; of_list xs])

let int_fun2 f = int_fun (fun x -> int_fun (f x))

let int_unop  op = int_fun  (fun x -> VNum (op x))
let int_binop op = int_fun2 (fun x y -> VNum (op x y))
let int_cmpop op = int_fun2 (fun x y -> of_bool (op x y))

let int64_fun f = VFn (fun v cont ->
  match v with
  | VNum64 n -> cont (f n)
  | _ -> runtime_error "Not a 64-bit integer")

let int64_fun2 f = int64_fun (fun x -> int64_fun (f x))

let int64_unop  op = int64_fun  (fun x -> VNum64 (op x))
let int64_binop op = int64_fun2 (fun x y -> VNum64 (op x y))
let int64_int_op op = int64_fun2 (fun x y -> VNum64 (op x (Int64.to_int y)))
let int64_cmpop op = int64_fun2 (fun x y -> of_bool (op x y))

let str_cmpop op = str_fun (fun s1 -> str_fun (fun s2 -> of_bool (op s1 s2)))

let extern_map =
  [ "dbl_runtimeError", str_fun (fun fname -> 
                          int_fun (fun line -> 
                            str_fun (fun msg -> 
                              runtime_error_with_postion fname line msg)));
    "dbl_magic",       pure_fun Fun.id;
    "dbl_maxInt",      VNum Int.max_int;
    "dbl_minInt",      VNum Int.min_int;
    "dbl_negInt",      int_unop ( ~- );
    "dbl_addInt",      int_binop ( + );
    "dbl_subInt",      int_binop ( - );
    "dbl_mulInt",      int_binop ( * );
    "dbl_divInt",      int_binop ( / );
    "dbl_modInt",      int_binop ( mod );
    "dbl_andInt",      int_binop ( land );
    "dbl_orInt",       int_binop ( lor );
    "dbl_xorInt",      int_binop ( lxor );
    "dbl_lslInt",      int_binop ( lsl );
    "dbl_lsrInt",      int_binop ( lsr );
    "dbl_asrInt",      int_binop ( asr );
    "dbl_eqInt",       int_cmpop ( = );
    "dbl_neqInt",      int_cmpop ( <> );
    "dbl_gtInt",       int_cmpop ( > );
    "dbl_ltInt",       int_cmpop ( < );
    "dbl_geInt",       int_cmpop ( >= );
    "dbl_leInt",       int_cmpop ( <= );
    "dbl_intToString", int_fun (fun n -> VStr (string_of_int n));
    "dbl_strCat",     str_fun (fun s1 -> str_fun (fun s2 -> VStr(s1 ^ s2)));
    "dbl_strListCat", list_fun to_string_raw (fun xs -> VStr (String.concat "" xs));
    "dbl_strRepr",    str_fun (fun s -> VStr ("\"" ^ String.escaped s ^ "\""));
    "dbl_eqStr",   str_cmpop ( = );
    "dbl_neqStr",  str_cmpop ( <> );
    "dbl_gtStr",   str_cmpop ( > );
    "dbl_ltStr",   str_cmpop ( < );
    "dbl_geStr",   str_cmpop ( >= );
    "dbl_leStr",   str_cmpop ( <= );
    "dbl_strLen",  str_fun (fun s -> VNum (String.length s));
    "dbl_strGet",  str_fun (fun s -> int_fun (fun n -> VNum (Char.code s.[n])));
    "dbl_chrToString",  int_fun (fun c -> VStr (Char.escaped (Char.chr c)));
<<<<<<< HEAD
    "dbl_unescapedChrToString", int_fun (fun c -> VStr (String.make 1 (Char.chr c)));
    "dbl_chrListToStr", list_chr_fun (fun xs -> VStr (List.to_seq xs |> String.of_seq));
=======
    "dbl_chrListToStr", list_fun to_char (fun xs ->
                          VStr (List.to_seq xs |> String.of_seq));
>>>>>>> 8679eb63
    "dbl_chrCode",    int_fun (fun c -> VNum c);
    "dbl_intToChr",   int_fun (fun n -> VNum n);
    "dbl_printStrLn", str_fun (fun s -> print_endline s; v_unit);
    "dbl_printStr",   str_fun (fun s -> print_string s; v_unit);
    "dbl_printInt",   int_fun (fun n -> print_int n; v_unit);
    "dbl_readLine",   unit_fun (fun () -> VStr (read_line ()));
    "dbl_exit",       int_fun exit;
    "dbl_negInt64",      int64_unop Int64.neg;
    "dbl_addInt64",      int64_binop Int64.add;
    "dbl_subInt64",      int64_binop Int64.sub;
    "dbl_mulInt64",      int64_binop Int64.mul;
    "dbl_divInt64",      int64_binop Int64.div;
    "dbl_modInt64",      int64_binop Int64.rem;
    "dbl_andInt64",      int64_binop Int64.logand;
    "dbl_orInt64",       int64_binop Int64.logor;
    "dbl_xorInt64",      int64_binop Int64.logxor;
    "dbl_lslInt64",      int64_int_op Int64.shift_left;
    "dbl_lsrInt64",      int64_int_op Int64.shift_right_logical;
    "dbl_asrInt64",      int64_int_op Int64.shift_right;
    "dbl_eqInt64",       int64_cmpop ( = );
    "dbl_neqInt64",      int64_cmpop ( <> );
    "dbl_gtInt64",       int64_cmpop ( > );
    "dbl_ltInt64",       int64_cmpop ( < );
    "dbl_geInt64",       int64_cmpop ( >= );
    "dbl_leInt64",       int64_cmpop ( <= );
    "dbl_intToInt64",    int_fun (fun n -> VNum64 (Int64.of_int n));
    "dbl_int64ToInt",    int64_fun (fun n -> VNum (Int64.to_int n));
    "dbl_int64ToString", int64_fun (fun n -> VStr (Int64.to_string n));
    "dbl_abstrType",  unit_fun (fun () -> v_abstr);
    "dbl_ref",        pure_fun (fun x -> VRef (ref x));
    "dbl_refGet",     ref_fun (!);
    "dbl_refSet",     ref_fun (fun r -> pure_fun (fun v -> r := v; v_unit));
    "dbl_mkArray",    int_fun (fun n -> VArray(Array.make n v_unit));
    "dbl_arrayGet",   array_fun (fun a -> int_fun (fun n -> a.(n)));
    "dbl_arraySet",   array_fun (fun a -> int_fun (fun n -> pure_fun (fun v ->
                        a.(n) <- v; v_unit)));
    "dbl_arrayLength", array_fun (fun a -> VNum (Array.length a));
  ] |> List.to_seq |> Hashtbl.of_seq<|MERGE_RESOLUTION|>--- conflicted
+++ resolved
@@ -127,13 +127,9 @@
     "dbl_strLen",  str_fun (fun s -> VNum (String.length s));
     "dbl_strGet",  str_fun (fun s -> int_fun (fun n -> VNum (Char.code s.[n])));
     "dbl_chrToString",  int_fun (fun c -> VStr (Char.escaped (Char.chr c)));
-<<<<<<< HEAD
     "dbl_unescapedChrToString", int_fun (fun c -> VStr (String.make 1 (Char.chr c)));
-    "dbl_chrListToStr", list_chr_fun (fun xs -> VStr (List.to_seq xs |> String.of_seq));
-=======
     "dbl_chrListToStr", list_fun to_char (fun xs ->
                           VStr (List.to_seq xs |> String.of_seq));
->>>>>>> 8679eb63
     "dbl_chrCode",    int_fun (fun c -> VNum c);
     "dbl_intToChr",   int_fun (fun n -> VNum n);
     "dbl_printStrLn", str_fun (fun s -> print_endline s; v_unit);
