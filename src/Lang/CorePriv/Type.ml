--- conflicted
+++ resolved
@@ -34,7 +34,7 @@
   Subst.in_type (Subst.singleton x stp) tp
 
 (** Check if effect variable appears (syntactically) in an effect *)
-let rec effect_mem a (eff : effect) =
+let rec effect_mem a (eff : effct) =
   match eff with
   | TEffPure -> false
   | TEffJoin(effa, effb) -> effect_mem a effa || effect_mem a effb
@@ -45,7 +45,7 @@
 (** Check if one effect is a subeffect of another. In order to avoid infinite
   loops, we keep track of the set of effect variables that we have already
   visited. *)
-let rec subeffect_rec cset visited (eff1 : effect) eff2 =
+let rec subeffect_rec cset visited (eff1 : effct) eff2 =
   match eff1 with
   | TEffPure -> true
   | TEffJoin(effa, effb) ->
@@ -116,11 +116,7 @@
   | TGuard _, _ -> false
 
   | TLabel lbl1, TLabel lbl2 ->
-<<<<<<< HEAD
-    effect_equal lbl1.effct lbl2.effct &&
-=======
-    effect_equal cset lbl1.effect lbl2.effect &&
->>>>>>> 7bdd3f1c
+    effect_equal cset lbl1.effct lbl2.effct &&
     begin match
       tvars_binder_equal ~sub1:Subst.empty ~sub2:Subst.empty
         lbl1.tvars lbl2.tvars
@@ -183,30 +179,6 @@
     end
   | [], _ :: _ | _ :: _, [] -> None
 
-<<<<<<< HEAD
-(** Check equality of effects *)
-and effect_equal : effct -> effct -> bool =
-  fun eff1 eff2 -> subeffect eff1 eff2 && subeffect eff2 eff1
-
-(** Check if one effect is a subeffect of another *)
-and subeffect eff1 eff2 =
-  match eff1 with
-  | TEffPure -> true
-  | TEffJoin(eff_a, eff_b) ->
-    subeffect eff_a eff2 && subeffect eff_b eff2
-  | TUVar _ | TVar _ | TApp _ -> simple_subeffect eff1 eff2
-
-(** Check if simple effect (different than pure and join) is a subeffect of
-  another effect *)
-and simple_subeffect eff1 eff2 =
-  match eff2 with
-  | TEffPure -> false
-  | TEffJoin(eff_a, eff_b) ->
-    simple_subeffect eff1 eff_a || simple_subeffect eff1 eff_b
-  | TUVar _ | TVar _ | TApp _ -> equal eff1 eff2
-
-=======
->>>>>>> 7bdd3f1c
 (** Check if one type is a subtype of another *)
 let rec subtype cset tp1 tp2 =
   match tp1, tp2 with
