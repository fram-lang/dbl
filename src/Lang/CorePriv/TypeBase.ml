(* This file is part of DBL, released under MIT license.
 * See LICENSE for details.
 *)

(** Kinds and types *)

type ktype   = Dummy_Ktype
type keffect = Dummy_Keffect

type _ kind =
  | KType   : ktype kind
  | KEffect : keffect kind
  | KArrow  : 'k1 kind * 'k2 kind -> ('k1 -> 'k2) kind

let rec kind_equal : type k1 k2. k1 kind -> k2 kind -> (k1, k2) Eq.t =
  fun k1 k2 ->
  match k1, k2 with
  | KType,   KType   -> Equal
  | KType,   _       -> NotEqual
  | KEffect, KEffect -> Equal
  | KEffect, _       -> NotEqual
  | KArrow(ka1, kv1), KArrow(ka2, kv2) ->
    begin match kind_equal ka1 ka2, kind_equal kv1 kv2 with
    | Equal, Equal -> Equal
    | _            -> NotEqual
    end
  | KArrow _, _ -> NotEqual

module TVar : sig
  type 'k t = private {
    uid  : UID.t;
    kind : 'k kind
  }

  val kind : 'k t -> 'k kind

  val fresh : 'k kind -> 'k t

  val clone : 'k t -> 'k t

  val equal : 'k t -> 'k t -> bool
  
  val hequal : 'k1 t -> 'k2 t -> ('k1, 'k2) Eq.t

  type ex = Ex : 'k t -> ex

  module Map : Map1.S with type 'k key = 'k t
  module Set = Map.Set
end = struct
  type 'k t = {
    uid  : UID.t;
    kind : 'k kind
  }

  let kind x = x.kind

  let fresh kind =
    { uid  = UID.fresh ()
    ; kind = kind
    }

  let clone x = fresh x.kind

  let equal x y = x == y

  let hequal (type k1 k2) (x : k1 t) (y : k2 t) : (k1, k2) Eq.t =
    if x.uid <> y.uid then NotEqual
    else kind_equal x.kind y.kind

  type ex = Ex : 'k t -> ex

  module Map = Map1.Make(struct
    type nonrec 'a t = 'a t
    let uid x = x.uid
    let hequal = hequal
  end)
  module Set = Map.Set
end
type 'k tvar = 'k TVar.t

type _ typ =
  | TEffPure : keffect typ
  | TEffJoin : effct * effct -> keffect typ
  | TVar     : 'k tvar -> 'k typ
  | TArrow   : ttype * ttype * effct -> ktype typ
  | TForall  : 'k tvar * ttype -> ktype typ
  | TGuard   : constr list * ttype -> ktype typ
  | TLabel   :
    { effct    : effct;
      tvars     : TVar.ex list;
      val_types : ttype list;
      delim_tp  : ttype;
      delim_eff : effct
    } -> ktype typ
  | TData    : ttype * effct * ctor_type list -> ktype typ
  | TApp     : ('k1 -> 'k2) typ * 'k1 typ -> 'k2 typ

and ttype  = ktype typ
<<<<<<< HEAD
and effct = keffect typ
=======
and effect = keffect typ
and constr = keffect typ * keffect typ
>>>>>>> 7bdd3f1c

and ctor_type = {
  ctor_name      : string;
  ctor_tvars     : TVar.ex list;
  ctor_arg_types : ttype list
}<|MERGE_RESOLUTION|>--- conflicted
+++ resolved
@@ -96,12 +96,8 @@
   | TApp     : ('k1 -> 'k2) typ * 'k1 typ -> 'k2 typ
 
 and ttype  = ktype typ
-<<<<<<< HEAD
 and effct = keffect typ
-=======
-and effect = keffect typ
 and constr = keffect typ * keffect typ
->>>>>>> 7bdd3f1c
 
 and ctor_type = {
   ctor_name      : string;
