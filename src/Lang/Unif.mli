--- conflicted
+++ resolved
@@ -611,14 +611,8 @@
   (** Get a scope of a unification variable *)
   val scope : t -> Scope.t
 
-<<<<<<< HEAD
-  (** Set a unification variable, without checking any constraints. *)
+  (** Set a unification variable without checking any constraints. *)
   val raw_set : t -> typ -> unit
-=======
-  (** Set a unification variable without checking any constraints. It returns
-    expected scope of set type. *) 
-  val raw_set : t -> typ -> Scope.t
->>>>>>> 1687b090
 
   (** Promote unification variable to fresh type variable *)
   val fix : t -> tvar
