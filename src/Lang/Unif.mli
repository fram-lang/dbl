(* This file is part of DBL, released under MIT license.
 * See LICENSE for details.
 *)

(** The Unif language: result of type-inference.
  The main feature of the Unif language is a support for type-unification *)

(** Kind unification variable *)
type kuvar

(** Kinds.

  This is an abstract type. Use [Kind.view] to view it. *)
type kind = UnifCommon.Kind.t

(** Unification variables *)
type uvar

(** Type variables *)
type tvar = UnifCommon.TVar.t

(** Name of a named type parameter *)
type tname = UnifCommon.Names.tname =
  | TNAnon
    (** Anonymous parameter *)

  | TNVar of string
    (** Regular named type parameter *)

(** Named type parameter *)
type named_tvar = tname * tvar

(** Name of a named parameter *)
type name = UnifCommon.Names.name =
  | NVar      of string
    (** Regular named parameter *)

  | NOptionalVar of string
    (** Optional named parameter *)

  | NImplicit of string
    (** Implicit parameter *)

  | NMethod   of string
    (** Name of methods **)

(* ========================================================================= *)

(** Effects.

  There are two effects in Unif. We only distinguish pure and impure
  computations. Pure computations doesn't use any control-effects and
  recursion, therefore they always terminate. *)
type effct = Pure | Impure

(** Types.

  This is an abstract type. Use [Type.view] to view it. *)
type typ

<<<<<<< HEAD
(** Effects. They are represented as types effect kind. Always ground. *)
type effct = typ

(** Effect rows. *)
type effrow = typ

=======
>>>>>>> 7bdd3f1c
(** Polymorphic type scheme *)
type scheme = {
  sch_targs : named_tvar list;
    (** universally quantified type variables *)

  sch_named : named_scheme list;
    (** Named parameters *)
  
  sch_body  : typ
    (** Body of the type scheme *)
}

(** Scheme with name *)
and named_scheme = name * scheme

(** Declaration of an ADT constructor *)
type ctor_decl = {
  ctor_name        : string;
    (** Name of the constructor *)

  ctor_targs       : named_tvar list;
    (** Existential type variables of the constructor *)

  ctor_named       : named_scheme list;
    (** Named parameters of the constructor *)

  ctor_arg_schemes : scheme list
    (** Type schemes of the regular parameters *)
}

(** Type substitution *)
type subst

(* ========================================================================= *)
(** AST node

  In Unif, AST node contains additional information about location and the
  context of the pretty-printer. *)
type 'a node = {
  pos  : Position.t;
    (** Location in the source code *)

  pp   : PPTree.t;
    (** Context of the pretty-printer *)

  data : 'a
    (** Payload of the node *)
}

(* ========================================================================= *)
(** Type expressions

  Type expressions are used in a syntax, in contrast to types that are uses
  in a type inference. Type expressions contain additional information about
  location in the source code and effects. *)
type type_expr = type_expr_data node
and type_expr_data =
  | TE_Type of typ
    (** Placeholder for a type. It is used for representing a variable or a
      type inferred during type inference, usually an unification variable *)

  | TE_Effect of type_expr list
    (** Effect. It is represented as a list of simpler effects. Empty list
      is a pure effect. *)

  | TE_PureArrow of scheme_expr * type_expr
    (** Pure arrow *)

  | TE_Arrow of scheme_expr * type_expr * type_expr
    (** Impure arrow. The last parameter is an effect *)

  | TE_Handler of (** First-class handler *)
    { eff_var  : tvar;
        (** Effect variable bound by this handler (it bound in [cap_type],
          [in_type], and [in_eff] *)

      cap_type : type_expr;
        (** Type of a capability provided by this handler *)

      in_type  : type_expr;
        (** Inner type of a handler: a type of expression that can be run
          inside this handler *)

      in_eff   : type_expr;
        (** Inner effect of a handler *)

      out_type : type_expr;
        (** Outer type of a handler: a type of the whole handler expression
        *)

      out_eff  : type_expr
        (** Outer effect of a handler *)
    }

  | TE_Label of (** First-class label *)
    { eff       : type_expr;
        (** Effect of this label *)

      delim_tp  : type_expr;
        (** Type of the delimiter *)

      delim_eff : type_expr
        (** Effect of the delimiter *)
    }

  | TE_App of type_expr * type_expr
    (** Type application *)

  | TE_Option of type_expr
    (** Implicitly introduced Option type (in optional parameter) *)

(** Type-scheme expressions *)
and scheme_expr = {
  se_pos   : Position.t;
    (** Location of the scheme expression *)

  se_pp    : PPTree.t;
    (** Context of the pretty-printer *)

  se_targs : named_tvar list;
    (** Type parameters *)

  se_named : named_scheme_expr list;
    (** Named parameters *)

  se_body  : type_expr
    (** Body of the scheme *)
}

(** Named scheme expression *)
and named_scheme_expr = name * scheme_expr

(** Syntactic version of declaration of an ADT constructor *)
type ctor_decl_expr = {
  cde_name        : string;
    (** Name of the constructor *)

  cde_targs       : named_tvar list;
    (** Existential type variables of the constructor *)

  cde_named       : named_scheme_expr list;
    (** Named parameters of the constructor *)

  cde_arg_schemes : scheme_expr list
    (** Type schemes of the regular parameters *)
}

(* ========================================================================= *)

(** Variable *)
type var = Var.t

(** Data-like definition (ADT or label) *)
type data_def =
  | DD_Data of (** Algebraic datatype *)
    { tvar   : tvar;
        (** Type variable, that represents this ADT. *)

      proof  : var;
        (** An irrelevant variable that stores the proof that this ADT has
          the following constructors. *)

      args   : named_tvar list;
        (** List of type parameters of this ADT. *)

      ctors  : ctor_decl_expr list;
        (** List of constructors. *)

      eff    : effct
        (** An effect indicating if the type is strictly positively recursive
          (in particular, not recursive at all). Strictly positively recursive
          types can be deconstructed in a pure way. *)
    }

  | DD_Label of (** Label *)
    { tvar      : tvar;
        (** Type variable that represents effect of this label *)

      var       : var;
        (** Regular variable that would store the label *)

      delim_tp  : typ;
        (** Type of the delimiter *)

      annot     : type_expr;
        (** Annotation of the label *)
    }

(* ========================================================================= *)

(** Proofs of ADT shapes. In Unif, we have a separate syntactic category for
  proofs of ADT shapes, but the later intermediate languages they will be
  translated to just regular expressions. Proofs are always generated by the
  type-checker and are never written by the user, so they should always be
  correct, and therefore we do not store any additional information in them *)
type proof_expr =
  | PE_Unit
    (** Proof that Unit is an ADT with only one constructor *)

  | PE_Option of typ
    (** Proof that Option is an ADT with None and Some constructors. It
      expects a single type: the type of the Some parameter. *)

  | PE_Var of var * typ list
    (** Variable generated at the ADT definition, applied to the parameters
      of the ADT. *)

(** Pattern *)
type pattern = pattern_data node
and pattern_data =
  | PWildcard
    (** Wildcard pattern -- it matches everything *)

  | PAs of pattern * var
    (** Pattern that binds a variable and continues with a subpattern *)

  | PCtor of
    string * int * proof_expr * tvar list * pattern list * pattern list
    (** ADT constructor pattern. It stores a name, constructor index,
      proof that matched type is an ADT, existential type binders, patterns
      for named parameters, and patterns for regular parameters. *)

  | PAnnot of pattern * scheme_expr
    (** Scheme annotated pattern *)

(** Polymorphic expression *)
type poly_expr = poly_expr_data node
and poly_expr_data =
  | EVar of var
    (** Variable *)

  | ECtor of named_tvar list * proof_expr * int
    (** ADT constructor. The first parameter is a list of type parameters of
      the ADT, that are prepended to the scheme of the constructor. The
      remaining parameters are the shape proof and the index of the
      constructor. *)

  | EPolyFun of named_tvar list * (name * var * scheme_expr) list * expr
    (** Polymorphic lambda abstraction. Always pure *)

  | EGen of named_tvar list * (name * var * scheme_expr) list * poly_expr
    (** Polymorphic lambda abstraction that generalizez extra parameters.
      Always pure. In the scheme of this expression, the type parameters
      and named parameters are prepended to the type parameters and named
      parameters, respectively, of the body. *)

(** Polymorphic function. The scheme should be known from the context. *)
and poly_fun = poly_fun_data node
and poly_fun_data =
  | PF_Fun of tvar list * var list * expr
    (** Polymorphic lambda abstraction. Always pure *)

  | PF_Hole of poly_fun option BRef.t
    (** Placeholder for a polymorphic function, to be filled by constraint
      solving. *)

(** Expression *)
and expr = expr_data node
and expr_data =
  | EInst of poly_expr * type_expr list * poly_fun list
    (** Instantiation of polymorphic expression *)

  | ENum of int
    (** Integer literal *)

  | ENum64 of int64
    (** 64 bit integer literal *)

  | EStr of string
    (** String literal *)

  | EChr of char
    (** Character literal *)

  | EFn of var * scheme_expr * expr * effct
    (** Effect-annotated lambda-abstraction. *)

  | EAppPoly of expr * poly_fun
    (** Function application to polymorphic expression *)

  | EAppMono of expr * expr
    (** Function application to regular, possibly effectful expression *)

  | ELetPoly of var * poly_expr * expr
    (** Let-definition with polymorphic expression *)

  | ELetMono of var * expr * expr
    (** Monomorphic let-definition *)

  | ELetRec of (** Mutually recursive let-definitions *)
    { targs : named_tvar list;
      (** Type parameters common to all definitions *)

      named : (name * var * scheme_expr) list;
      (** Named parameters common to all definitions *)

      defs  : rec_def list;
      (** Mutually recursive definitions *)

      body  : expr
      (** Body of the let-rec *)
    }

  | ERecCtx of expr
    (** Context for mutually recursive definitions. It is used to bind
      less polymorphic variables in mutually recursive definitions.
      It should appear only in the recursive definitions under some impure
      function. *)

  | EData of data_def list * expr
    (** Definition of mutually recursive ADTs. *)

  | EMatchEmpty of proof_expr * expr * typ * effct
    (** Pattern-matching of an empty type. The first parameter is an
      irrelevant expression, that is a witness that the type of the second
      parameter is an empty ADT. The last parameter is an effect of the whole
      expression. *)

  | EMatch of expr * match_clause list * typ * effct
    (** Pattern-matching. It stores type and effect of the whole expression.
      *)

  | EMatchPoly of poly_expr * pattern * expr * typ * effct
    (** Pattern-matching of polymorphic expression with a single match-clause.
      *)

  | EHandle of tvar * var * expr * expr
    (** Handling construct. In [EHandle(a, x, e1, e2)] the meaning of
      parameters is the following.
      - [a]  -- effect variable that represent introduced effect
      - [x]  -- capability variable
      - [e1] -- expression that should evaluate to first-class handler
      - [e2] -- body of the handler *)

  | EHandler of (** First class handler *)
    { label     : var;
      (** Variable, that binds the runtime-label *)

<<<<<<< HEAD
      effct    : tvar;
=======
      eff_var   : tvar;
>>>>>>> 7bdd3f1c
      (** Effect variable *)

      delim_tp  : typ;
      (** Type of the delimiter *)

<<<<<<< HEAD
      delim_eff : effct;
      (** Effect of the delimiter *)

=======
>>>>>>> 7bdd3f1c
      cap_type  : typ;
      (** Type of the capability *)

      cap_body  : expr;
      (** An expression that should evaluate to effect capability. It can use
        [label] and [effect]. It should be pure and have type [cap_type]. *)

      ret_var   : var;
      (** An argument to the return clause *)

      body_tp   : typ;
      (** Type of the handled expression. It is also a type of an argument
        [ret_var] to the return clause *)

      ret_body  : expr;
      (** Body of the return clause *)

      fin_var   : var;
      (** An argument to the finally clause. It has type [delim_tp] *)

      fin_body  : expr;
      (** Body of the finally clause *)
    }

  | EEffect of expr * var * expr * typ
    (** Capability of effectful functional operation. It stores dynamic label,
      continuation variable binder, body, and the type of the whole
      expression. *)

  | EExtern of string * typ
    (** Externally defined value *)

  | EAnnot of expr * type_expr
    (** Expression explicitly annotated with a type *)

  | ERepl of (unit -> expr) * typ
    (** REPL. It is a function that prompts user for another input. It returns
      an expression to evaluate, usually containing another REPL expression.
      *)

  | EReplExpr of expr * expr
    (** Print the type of the first expression, evaluate and print the first
      expression, then continue to the second expression. *)

(** Definition of recursive value *)
and rec_def =
  { rd_pos      : Position.t;
    (** Position of the definition *)

    rd_pp       : PPTree.t;
    (** Context of the pretty-printer *)

    rd_poly_var : var;
    (** More polymorphic variable that represents the definition. It is bound
      in the body of let-rec. *)

    rd_var      : var;
    (** Less polymorphic variable that represents the definition. It is bound
      locally by the nearest [ERecCtx] in the mutually recursive definitions.
      *)

    rd_scheme   : scheme_expr;
    (** Scheme of the definition, or more precisely, the scheme of [rd_var].
      It doesn't contain common parameters. *)

    rd_body     : poly_fun;
    (** Body of the definition *)
  }

(** Clause of a pattern matching *)
and match_clause = pattern * expr

(** Program *)
type program = expr

(* ========================================================================= *)
(** Operations on kind unification variables *)
module KUVar : sig

  (** Check for equality *)
  val equal : kuvar -> kuvar -> bool

  (** Set a unification variable. *) 
  val set : kuvar -> kind -> unit
end

(* ========================================================================= *)
(** Operations on kinds *)
module Kind : sig
  (** View of kinds *)
  type kind_view =
    | KType
      (** Kind of all types *)

    | KEffect
      (** Kind of all effects. *)
    
    | KUVar of kuvar
      (** Unification variable *)

    | KArrow of kind * kind
      (** Arrow kind *)

  (** Kind of all types *)
  val k_type : kind

  (** Kind of all effects. *)
  val k_effect : kind

  (** Arrow kind. *)
  val k_arrow : kind -> kind -> kind

  (** Create an arrow kind with multiple parameters. *)
  val k_arrows : kind list -> kind -> kind

  (** Create a fresh unification kind variable. *)
  val fresh_uvar : unit -> kind

  (** Reveal a top-most constructor of a kind *)
  val view : kind -> kind_view

  (** Check if given kind contains given unification variable *)
  val contains_uvar : kuvar -> kind -> bool
end

(* ========================================================================= *)
(** Operations on type variables *)
module TVar : sig
  (** Kind of a type variable *)
  val kind : tvar -> kind

  (** Create fresh type variable of given kind. Optionally, a unique
    identifier used by the pretty-printer can be provided. If omitted, it
    will be the same as the freshly generated unique identifier of the
    variable. *)
  val fresh : ?pp_uid:PPTree.uid -> scope:Scope.t -> kind -> tvar

  (** Compare two type variables *)
  val compare : tvar -> tvar -> int

  (** Check type variables for equality *)
  val equal : tvar -> tvar -> bool

  (** Get the unique identifier *)
  val uid : tvar -> UID.t

  (** Get the unique identifier for pretty-printing *)
  val pp_uid : tvar -> PPTree.uid

  (** Get the scope of a type variable *)
  val scope : tvar -> Scope.t

  (** Check if a type variable can be used in a given scope *)
  val in_scope : tvar -> Scope.t -> bool

  (** Finite sets of type variables *)
  module Set : Set.S with type elt = tvar

  (** Finite map from type variables *)
  module Map : Map.S with type key = tvar
end

(* ========================================================================= *)
(** Operations on unification variables *)
module UVar : sig
  type t = uvar

  (** Get the kind of given unification variable *)
  val kind : t -> kind

  (** Check unification variables for equality *)
  val equal : t -> t -> bool

  (** Get a unique identifier *)
  val uid : t -> UID.t

  (** Get a scope of a unification variable *)
  val scope : t -> Scope.t

  (** Set a unification variable, without checking any constraints. It returns
    expected scope of set type. *) 
  val raw_set : t -> typ -> Scope.t

  (** Promote unification variable to fresh type variable *)
  val fix : t -> tvar

  (** Update the scope of a unification variable. Its scope is set to the
    intersection of its current scope and the given scope. *)
  val shrink_scope : t -> Scope.t -> unit

  (** Check if a unification variable can be used in a given scope *)
  val in_scope : t -> Scope.t -> bool

  (** Set of unification variables *)
  module Set : Set.S with type elt = t

  (** Finite maps with unification variables as keys *)
  module Map : Map.S with type key = t
end

(* ========================================================================= *)
(** Operations on parameter names *)
module Name : sig
  (** Check names for equality *)
  val equal : name -> name -> bool

  (** Find value associated to given name on a list *)
  val assoc : name -> (name * 'a) list -> 'a option

  (** Finite sets of names *)
  module Set : Set.S with type elt = name

  (** Finite maps with names as keys *)
  module Map : Map.S with type key = name
end

(* ========================================================================= *)
(** Operations on effects *)
module Effect : sig
  (** Join of two effects *)
  val join : effct -> effct -> effct

  (** Join of multiple effects *)
  val joins : effct list -> effct
end

(* ========================================================================= *)
(** Operations on types *)
module Type : sig
  (** View of a type *)
  type type_view =
    | TEffect
      (** Something of effect kind. In Unif all effects are equal *)

    | TUVar of uvar
      (** Unification variable *)

    | TVar of tvar
      (** Regular type variable *)

    | TArrow of scheme * typ * effct
      (** Effect annotated arrow *)

<<<<<<< HEAD
    | TEffrow of TVar.Set.t * effrow_end
      (** Effect: a set of simple effect variables together with a way of
        closing an effect *)

    | TPureArrow of scheme * typ
      (** Pure arrow, i.e., type of function that doesn't perform any effects
        and always terminate *)

    | TArrow of scheme * typ * effrow
      (** Impure arrow *)
  
    | THandler of tvar * typ * typ * effrow * typ * effct
      (** First class handler. In [THandler(a, tp, itp, ieff, otp, oeff)]:
=======
    | THandler of tvar * typ * typ * typ
      (** First class handler. In [THandler(a, tp, itp, otp)]:
>>>>>>> 7bdd3f1c
        - [a] is a variable bound in [tp], [itp], and [ieff];
        - [tp] is a type of provided capability;
        - [itp] is a typ of handled expression.
        - [otp] s a type of the whole handler. *)
  
<<<<<<< HEAD
    | TLabel of effct * typ * effrow
      (** Type of first-class label. It stores the effect of the label and
        type and effect of the delimiter. *)
=======
    | TLabel of typ
      (** Type of a first-class label. It stores the type of the delimiter. *)
>>>>>>> 7bdd3f1c

    | TApp of typ * typ
      (** Type application *)

  (** Head of a neutral type *)
  type neutral_head =
    | NH_UVar of uvar
      (** Unification variable *)

    | NH_Var  of tvar
      (** Regular variable *)

  (** Weak head normal form of a type *)
  type whnf =
<<<<<<< HEAD
    | Whnf_Neutral of neutral_head * typ list
      (** Neutral type. Its parameters are in reversed order. *)

    | Whnf_Effect  of effct
=======
    | Whnf_Effect
>>>>>>> 7bdd3f1c
      (** Effect *)

    | Whnf_Neutral of neutral_head * typ list
      (** Neutral type. Its parameters are in reversed order. *)

    | Whnf_Arrow of scheme * typ * effct
      (** Effect annotated arrow *)
  
    | Whnf_Handler   of tvar * typ * typ * typ
      (** Handler type *)

<<<<<<< HEAD
    | Whnf_Label of effct * typ * effrow
=======
    | Whnf_Label of typ
>>>>>>> 7bdd3f1c
      (** Label type *)

  (** Effect *)
  val t_effect : typ

  (** Unit type *)
  val t_unit : typ

  (** Option type *)
  val t_option : typ -> typ

  (** Unification variable *)
  val t_uvar : uvar -> typ

  (** Regular type variable *)
  val t_var : tvar -> typ

  (** Pure arrow type *)
  val t_pure_arrow : scheme -> typ -> typ

  (** Pure arrow, that takes multiple arguments *)
  val t_pure_arrows : scheme list -> typ -> typ

  (** Arrow type *)
  val t_arrow : scheme -> typ -> effct -> typ

  (** Type of first-class handlers *)
  val t_handler : tvar -> typ -> typ -> typ -> typ

  (** Type of first-class label *)
<<<<<<< HEAD
  val t_label : effct -> typ -> effrow -> typ

  (** Create an effect *)
  val t_effect : TVar.Set.t -> effct

  (** Create an effect row *)
  val t_effrow : TVar.Set.t -> effrow_end -> effrow

  (** Create a closed effct row *)
  val t_closed_effrow : TVar.Set.t -> effrow
=======
  val t_label : typ -> typ
>>>>>>> 7bdd3f1c

  (** Type application *)
  val t_app : typ -> typ -> typ

  (** Type application to multiple arguments *)
  val t_apps : typ -> typ list -> typ

  (** Fresh unification variable (packed as type) *)
  val fresh_uvar : scope:Scope.t -> kind -> typ

  (** Reveal a top-most constructor of a type *)
  val view : typ -> type_view

  (** Compute weak head normal form of a type *)
  val whnf : typ -> whnf

<<<<<<< HEAD
  (** Reveal a representation of an effect: a set of effect variables. *)
  val effect_view : effct -> TVar.Set.t

  (** Reveal a representation of an effect row: a set of effect variables
    together with a way of closing an effect row. *)
  val effrow_view : effrow -> TVar.Set.t * effrow_end

=======
>>>>>>> 7bdd3f1c
  (** Get the kind of given type *)
  val kind : typ -> kind

  (** Check if given unification variable appears in given type. It is
    equivalent to [UVar.mem u (uvars tp)], but faster. *)
  val contains_uvar : uvar -> typ -> bool

  (** Set of unification variables in given type *)
  val uvars : typ -> UVar.Set.t

  (** Extend given set of unification variables by unification variables
    from given type. Equivalent to [uvars tp UVar.Set.empty] *)
  val collect_uvars : typ -> UVar.Set.t -> UVar.Set.t

  (** Apply substitution to a type *)
  val subst : subst -> typ -> typ

  (** Ensure that given type fits given scope. It changes scope constraints
    of unification variables accordingly. On error, it returns escaping type
    variable. *)
<<<<<<< HEAD
  val try_shrink_scope : scope:scope -> typ -> (unit, tvar) result
end

(* ========================================================================= *)
(** Operations on effects *)
module Effect : sig
  (** View of effect row *)
  type row_view =
    | RPure
      (** Pure effect row *)

    | RUVar of TVar.Perm.t * uvar
      (** Row unification variable (with delayed permutation) *)

    | RVar  of tvar
      (** Row variable *)

    | RApp  of typ * typ
      (** Type application of an [effrow] kind *)

    | RCons of tvar * effrow
      (** Consing an simple effect variable to an effect row *)

  (** Pure effect row *)
  val pure : effrow

  (** Effect row with single IO effect *)
  val io : effrow

  (** Create a row that consists of single effect *)
  val singleton_row : tvar -> effrow

  (** Consing a single effect variable to an effect row *)
  val cons : tvar -> effrow -> effrow

  (** Consing an effect to an effect row *)
  val cons_eff : effct -> effrow -> effrow

  (** Row-like view of an effect row *)
  val view : effrow -> row_view

  (** View the end of given effect row. *) 
  val view_end : effrow -> Type.effrow_end

  (** Check if an effect row is pure *)
  val is_pure : effrow -> bool
end

(* ========================================================================= *)
(** Type substitutions *)
module Subst : sig
  (** Empty substitution *)
  val empty : subst

  (** Extend substitution with a renaming. The new version of a variable
    must be fresh enough. *)
  val rename_to_fresh : subst -> tvar -> tvar -> subst

  (** Extend substitution. It is rather parallel extension than composition *)
  val add_type : subst -> tvar -> typ -> subst
=======
  val try_shrink_scope : scope:Scope.t -> typ -> (unit, tvar) result
>>>>>>> 7bdd3f1c
end

(* ========================================================================= *)
(** Operations on type schemes *)
module Scheme : sig
  (** Create a monomorphic type-scheme *)
  val of_type : typ -> scheme

  (** Convert scheme to monomorphic type. Returns [None], when the scheme is
    polymorphic. *)
  val to_type : scheme -> typ option

  (** Check if given type-scheme is monomorphic *)
  val is_monomorphic : scheme -> bool

  (** Set of unification variables in given scheme *)
  val uvars : scheme -> UVar.Set.t

  (** Extend given set of unification variables by unification variables
    from given scheme. Equivalent to [uvars sch UVar.Set.empty] *)
  val collect_uvars : scheme -> UVar.Set.t -> UVar.Set.t

  (** Apply substitution to a scheme *)
  val subst : subst -> scheme -> scheme
end

(* ========================================================================= *)
(** Operations on named type schemes *)
module NamedScheme : sig
  (** Apply substitution to a named scheme *)
  val subst : subst -> named_scheme -> named_scheme
end

(* ========================================================================= *)
(** Operations on constructor declarations *)
module CtorDecl : sig
  (** Extend given set of unification variables by unification variables
    from given constructor. *)
  val collect_uvars : ctor_decl -> UVar.Set.t -> UVar.Set.t

  (** Set of unification variables in given scheme *)
  val subst : subst -> ctor_decl -> ctor_decl

  (** Get the index of a constructor with a given name *)
  val find_index : ctor_decl list -> string -> int option

  (** Check if given constructor is positive, i.e., if all type variables on
    non positive positions and all scopes of unification variables fit in
    [nonrec_scope], assuming that the constructor fits in [scope]. The [args]
    parameter is a list of arguments of the datatype. *)
  val is_positive :
    scope:Scope.t -> args:named_tvar list -> nonrec_scope:Scope.t ->
      ctor_decl -> bool
end

(* ========================================================================= *)
(** Type substitutions *)
module Subst : sig
  (** Empty substitution. The [scope] argument should be the scope of the types
    that will be substituted. *)
  val empty : scope:Scope.t -> subst

  (** Extend substitution. It is rather parallel extension than composition *)
  val add_type : subst -> tvar -> typ -> subst

  (** Extend substitution with a renaming of type variable. Equivalent to
    [add_type sub x (Type.t_var y)] *)
  val rename_tvar : subst -> tvar -> tvar -> subst
end

(* ========================================================================= *)
(** Built-in types *)
module BuiltinType : sig
  (** Int type *)
  val tv_int : tvar

  (** Int type *)
  val tv_int64 : tvar

  (** String type *)
  val tv_string : tvar

  (** Char type *)
  val tv_char : tvar

  (** Unit type *)
  val tv_unit : tvar

  (** Option type *)
  val tv_option : tvar

  (** IO effect *)
  val tv_io : tvar

  (** List of all built-in types with their names *)
  val all : (string * tvar) list
end

(* ========================================================================= *)
(** Type expressions *)
module TypeExpr : sig
  (** Convert to regular type *)
  val to_type : type_expr -> typ
end

(* ========================================================================= *)
(** Scheme expressions *)
module SchemeExpr : sig
  (** Create a monomorphic scheme expression *)
  val of_type_expr : type_expr -> scheme_expr

  (** Convert to monomorphic type expression. Returns [None] when the scheme
    is polymorphic. *)
  val to_type_expr : scheme_expr -> type_expr option

  (** Convert to type-scheme *)
  val to_scheme : scheme_expr -> scheme

  (** Convert scheme to scheme expression. *)
  val of_scheme : pos:Position.t -> pp:PPTree.t -> scheme -> scheme_expr

  (** Substitute in a scheme expression *)
  val subst : subst -> scheme_expr -> scheme_expr
end

(* ========================================================================= *)
(** Named scheme expressions *)
module NamedSchemeExpr : sig
  (** Convert to named scheme *)
  val to_named_scheme : named_scheme_expr -> named_scheme
end

(* ========================================================================= *)
(** Syntactic constructor declarations *)
module CtorDeclExpr : sig
  (** Convert to constructor declarations *)
  val to_ctor_decl : ctor_decl_expr -> ctor_decl
end

(* ========================================================================= *)
(** Proofs of ADT shapes *)
module ProofExpr : sig
  (** Apply substitution to a proof *)
  val subst : subst -> proof_expr -> proof_expr
end

(* ========================================================================= *)
(** Renaming of variables *)
module Ren : sig
  type t

  (** Empty renaming *)
  val empty : scope:Scope.t -> t

  (** Extend renaming with a renaming of a type variable *)
  val add_tvar : t -> tvar -> tvar -> t

  (** Extend renaming with a renaming of a regular variable *)
  val add_var : t -> var -> var -> t

  (** Rename type variable binder *)
  val rename_tvar : t -> tvar -> tvar

  (** Rename named type variable binder *)
  val rename_named_tvar : t -> named_tvar -> named_tvar

  (** Rename named type variable binders *)
  val rename_named_tvars : t -> named_tvar list -> named_tvar list

  (** Rename type *)
  val rename_type : t -> typ -> typ

  (** Rename type scheme *)
  val rename_scheme : t -> scheme -> scheme

  (** Rename scheme expression *)
  val rename_scheme_expr : t -> scheme_expr -> scheme_expr

  (** Rename variables in pattern *)
  val rename_pattern : t -> pattern -> pattern
end

(* ========================================================================= *)
(** Pretty-printing *)
module Pretty : sig
  (** Context of pretty-printing *)
  type ctx

  (** Create an empty context. *)
  val empty_context : unit -> ctx

  (** Pretty-print kind *)
  val pp_kind : ctx -> kind -> string

  (** Pretty-print type variable *)
  val pp_tvar : ctx -> PPTree.t -> tvar -> string

  (** Pretty-print type *)
  val pp_type : ctx -> PPTree.t -> typ -> string

  (** Pretty-print type scheme *)
  val pp_scheme : ctx -> PPTree.t -> scheme -> string

  (** Pretty-print additional information about printing context, e.g.,
    locations of binders of anonymous types. *)
  val additional_info : ctx -> string
end<|MERGE_RESOLUTION|>--- conflicted
+++ resolved
@@ -58,15 +58,6 @@
   This is an abstract type. Use [Type.view] to view it. *)
 type typ
 
-<<<<<<< HEAD
-(** Effects. They are represented as types effect kind. Always ground. *)
-type effct = typ
-
-(** Effect rows. *)
-type effrow = typ
-
-=======
->>>>>>> 7bdd3f1c
 (** Polymorphic type scheme *)
 type scheme = {
   sch_targs : named_tvar list;
@@ -405,22 +396,12 @@
     { label     : var;
       (** Variable, that binds the runtime-label *)
 
-<<<<<<< HEAD
-      effct    : tvar;
-=======
       eff_var   : tvar;
->>>>>>> 7bdd3f1c
       (** Effect variable *)
 
       delim_tp  : typ;
       (** Type of the delimiter *)
 
-<<<<<<< HEAD
-      delim_eff : effct;
-      (** Effect of the delimiter *)
-
-=======
->>>>>>> 7bdd3f1c
       cap_type  : typ;
       (** Type of the capability *)
 
@@ -664,37 +645,15 @@
     | TArrow of scheme * typ * effct
       (** Effect annotated arrow *)
 
-<<<<<<< HEAD
-    | TEffrow of TVar.Set.t * effrow_end
-      (** Effect: a set of simple effect variables together with a way of
-        closing an effect *)
-
-    | TPureArrow of scheme * typ
-      (** Pure arrow, i.e., type of function that doesn't perform any effects
-        and always terminate *)
-
-    | TArrow of scheme * typ * effrow
-      (** Impure arrow *)
-  
-    | THandler of tvar * typ * typ * effrow * typ * effct
-      (** First class handler. In [THandler(a, tp, itp, ieff, otp, oeff)]:
-=======
     | THandler of tvar * typ * typ * typ
       (** First class handler. In [THandler(a, tp, itp, otp)]:
->>>>>>> 7bdd3f1c
         - [a] is a variable bound in [tp], [itp], and [ieff];
         - [tp] is a type of provided capability;
         - [itp] is a typ of handled expression.
         - [otp] s a type of the whole handler. *)
   
-<<<<<<< HEAD
-    | TLabel of effct * typ * effrow
-      (** Type of first-class label. It stores the effect of the label and
-        type and effect of the delimiter. *)
-=======
     | TLabel of typ
       (** Type of a first-class label. It stores the type of the delimiter. *)
->>>>>>> 7bdd3f1c
 
     | TApp of typ * typ
       (** Type application *)
@@ -709,30 +668,19 @@
 
   (** Weak head normal form of a type *)
   type whnf =
-<<<<<<< HEAD
+    | Whnf_Effect
+      (** Effect *)
+
     | Whnf_Neutral of neutral_head * typ list
       (** Neutral type. Its parameters are in reversed order. *)
 
-    | Whnf_Effect  of effct
-=======
-    | Whnf_Effect
->>>>>>> 7bdd3f1c
-      (** Effect *)
-
-    | Whnf_Neutral of neutral_head * typ list
-      (** Neutral type. Its parameters are in reversed order. *)
-
     | Whnf_Arrow of scheme * typ * effct
       (** Effect annotated arrow *)
-  
+
     | Whnf_Handler   of tvar * typ * typ * typ
       (** Handler type *)
 
-<<<<<<< HEAD
-    | Whnf_Label of effct * typ * effrow
-=======
     | Whnf_Label of typ
->>>>>>> 7bdd3f1c
       (** Label type *)
 
   (** Effect *)
@@ -763,20 +711,7 @@
   val t_handler : tvar -> typ -> typ -> typ -> typ
 
   (** Type of first-class label *)
-<<<<<<< HEAD
-  val t_label : effct -> typ -> effrow -> typ
-
-  (** Create an effect *)
-  val t_effect : TVar.Set.t -> effct
-
-  (** Create an effect row *)
-  val t_effrow : TVar.Set.t -> effrow_end -> effrow
-
-  (** Create a closed effct row *)
-  val t_closed_effrow : TVar.Set.t -> effrow
-=======
   val t_label : typ -> typ
->>>>>>> 7bdd3f1c
 
   (** Type application *)
   val t_app : typ -> typ -> typ
@@ -793,16 +728,6 @@
   (** Compute weak head normal form of a type *)
   val whnf : typ -> whnf
 
-<<<<<<< HEAD
-  (** Reveal a representation of an effect: a set of effect variables. *)
-  val effect_view : effct -> TVar.Set.t
-
-  (** Reveal a representation of an effect row: a set of effect variables
-    together with a way of closing an effect row. *)
-  val effrow_view : effrow -> TVar.Set.t * effrow_end
-
-=======
->>>>>>> 7bdd3f1c
   (** Get the kind of given type *)
   val kind : typ -> kind
 
@@ -823,70 +748,7 @@
   (** Ensure that given type fits given scope. It changes scope constraints
     of unification variables accordingly. On error, it returns escaping type
     variable. *)
-<<<<<<< HEAD
-  val try_shrink_scope : scope:scope -> typ -> (unit, tvar) result
-end
-
-(* ========================================================================= *)
-(** Operations on effects *)
-module Effect : sig
-  (** View of effect row *)
-  type row_view =
-    | RPure
-      (** Pure effect row *)
-
-    | RUVar of TVar.Perm.t * uvar
-      (** Row unification variable (with delayed permutation) *)
-
-    | RVar  of tvar
-      (** Row variable *)
-
-    | RApp  of typ * typ
-      (** Type application of an [effrow] kind *)
-
-    | RCons of tvar * effrow
-      (** Consing an simple effect variable to an effect row *)
-
-  (** Pure effect row *)
-  val pure : effrow
-
-  (** Effect row with single IO effect *)
-  val io : effrow
-
-  (** Create a row that consists of single effect *)
-  val singleton_row : tvar -> effrow
-
-  (** Consing a single effect variable to an effect row *)
-  val cons : tvar -> effrow -> effrow
-
-  (** Consing an effect to an effect row *)
-  val cons_eff : effct -> effrow -> effrow
-
-  (** Row-like view of an effect row *)
-  val view : effrow -> row_view
-
-  (** View the end of given effect row. *) 
-  val view_end : effrow -> Type.effrow_end
-
-  (** Check if an effect row is pure *)
-  val is_pure : effrow -> bool
-end
-
-(* ========================================================================= *)
-(** Type substitutions *)
-module Subst : sig
-  (** Empty substitution *)
-  val empty : subst
-
-  (** Extend substitution with a renaming. The new version of a variable
-    must be fresh enough. *)
-  val rename_to_fresh : subst -> tvar -> tvar -> subst
-
-  (** Extend substitution. It is rather parallel extension than composition *)
-  val add_type : subst -> tvar -> typ -> subst
-=======
   val try_shrink_scope : scope:Scope.t -> typ -> (unit, tvar) result
->>>>>>> 7bdd3f1c
 end
 
 (* ========================================================================= *)
