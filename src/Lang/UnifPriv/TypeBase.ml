--- conflicted
+++ resolved
@@ -27,26 +27,6 @@
   | UV_Type of typ
 
 and typ = type_view
-<<<<<<< HEAD
-and effct = typ
-and effrow = typ
-and type_view =
-  | TUVar      of TVar.Perm.t * uvar
-  | TVar       of tvar
-  | TEffect    of TVar.Set.t
-  | TEffrow    of TVar.Set.t * effrow_end
-  | TPureArrow of scheme * typ
-  | TArrow     of scheme * typ * effrow
-  | THandler   of tvar * typ * typ * effrow * typ * effrow
-  | TLabel     of effct * typ * effrow
-  | TApp       of typ * typ
-
-and effrow_end =
-  | EEClosed
-  | EEUVar of TVar.Perm.t * uvar
-  | EEVar  of tvar
-  | EEApp  of typ * typ
-=======
 and type_view =
   | TEffect
   | TUVar    of uvar
@@ -55,7 +35,6 @@
   | THandler of tvar * typ * typ * typ
   | TLabel   of typ
   | TApp     of typ * typ
->>>>>>> 7bdd3f1c
 
 and scheme = {
   sch_targs : named_tvar list;
