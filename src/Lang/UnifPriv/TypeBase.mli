--- conflicted
+++ resolved
@@ -23,29 +23,11 @@
   | NImplicit    of string
   | NMethod      of string
 
-<<<<<<< HEAD
-type typ
-
-type effct = typ
-type effrow = typ
-=======
 type effct = Pure | Impure
->>>>>>> 7bdd3f1c
 
 type typ
 
 type type_view =
-<<<<<<< HEAD
-  | TUVar      of TVar.Perm.t * uvar
-  | TVar       of tvar
-  | TEffect    of TVar.Set.t
-  | TEffrow    of TVar.Set.t * effrow_end
-  | TPureArrow of scheme * typ
-  | TArrow     of scheme * typ * effrow
-  | THandler   of tvar * typ * typ * effrow * typ * effrow
-  | TLabel     of effct * typ * effrow
-  | TApp       of typ * typ
-=======
   | TEffect
   | TUVar    of uvar
   | TVar     of tvar
@@ -53,7 +35,6 @@
   | THandler of tvar * typ * typ * typ
   | TLabel   of typ
   | TApp     of typ * typ
->>>>>>> 7bdd3f1c
 
 and scheme = {
   sch_targs : named_tvar list;
@@ -86,20 +67,7 @@
 val t_handler : tvar -> typ -> typ -> typ -> typ
 
 (** Type of first-class label *)
-<<<<<<< HEAD
-val t_label : effct -> typ -> effrow -> typ
-
-(** Create an effect *)
-val t_effect : TVar.Set.t -> effct
-
-(** Create an effect row *)
-val t_effrow : TVar.Set.t -> effrow_end -> effrow
-
-(** Create a closed effect row *)
-val t_closed_effrow : TVar.Set.t -> effrow
-=======
 val t_label : typ -> typ
->>>>>>> 7bdd3f1c
 
 (** Type application *)
 val t_app : typ -> typ -> typ
@@ -107,16 +75,6 @@
 (** Reveal a top-most constructor of a type *)
 val view : typ -> type_view
 
-<<<<<<< HEAD
-(** Reveal a representation of an effect: a set of effect variables *)
-val effect_view : effct -> TVar.Set.t
-
-(** Reveal a representation of an effect row: a set of effect variables
-  together with a way of closing an effect row. *)
-val effrow_view : effrow -> TVar.Set.t * effrow_end
-
-=======
->>>>>>> 7bdd3f1c
 (** Operations on unification variables *)
 module UVar : sig
   type t = uvar
