--- conflicted
+++ resolved
@@ -14,18 +14,9 @@
   | Whnf_Effect
   | Whnf_Neutral of neutral_head * typ list
       (* Arguments are in reversed order! *)
-<<<<<<< HEAD
-  | Whnf_Effect    of effct
-  | Whnf_Effrow    of effrow
-  | Whnf_PureArrow of scheme * typ
-  | Whnf_Arrow     of scheme * typ * effrow
-  | Whnf_Handler   of tvar * typ * typ * effrow * typ * effrow
-  | Whnf_Label     of effct * typ * effrow
-=======
   | Whnf_Arrow of scheme * typ * effct
   | Whnf_Handler   of tvar * typ * typ * typ
   | Whnf_Label of typ
->>>>>>> 7bdd3f1c
 
 let rec whnf tp =
   match view tp with
