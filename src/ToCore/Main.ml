(* This file is part of DBL, released under MIT license.
 * See LICENSE for details.
 *)

(** Main module of a translation from ConE to Core *)

open Common

(** Expression-building do-notation *)
let (let^ ) m cont = m cont
let (let* ) m f cont = m (Fun.flip f cont)
let return x cont = cont x

(** Translate expression *)
let rec tr_expr env (e : S.expr) =
  match e with
  | EUnitPrf | EOptionPrf | ENum _ | ENum64 _ | EStr _ | EChr _ | EVar _
  | EFn _ | ETFun _ | ECAbs _ | ECtor _ | EExtern _ | ERepl _ | EReplExpr _ ->
    let^ v = tr_expr_v env e in
    T.EValue v

  | EApp(e1, e2) ->
    let^ v1 = tr_expr_v env e1 in
    let^ v2 = tr_expr_v env e2 in
    T.EApp(v1, v2)

  | ETApp(e, tp) ->
    let^ v = tr_expr_v env e in
    let (Ex tp) = Type.tr_type env tp in
    T.ETApp(v, tp)

  | ECApp e ->
    let^ v = tr_expr_v env e in
    T.ECApp v

  | ELet(x, e1, e2) ->
    let^ () = tr_let_expr ~pure:false x env e1 in
    tr_expr env e2

  | ELetPure(x, e1, e2) ->
    let^ () = tr_let_expr ~pure:true x env e1 in
    tr_expr env e2

  | ELetRec(defs, body) ->
    let defs = tr_rec_defs env defs in
    T.ELetRec(defs, tr_expr env body)

  | ERecCtx e ->
    T.ERecCtx(tr_expr env e)

  | EData(dds, e) ->
    let (env, dds) = DataType.tr_data_defs env dds in
    T.EData(dds, tr_expr env e)

  | EMatch(prf, e, cls, tp, eff) ->
    let^ v = tr_expr_v env e in
    T.EMatch(tr_expr env prf, v,
      List.map (tr_match_clause env) cls,
      Type.tr_ttype env tp,
      Type.tr_ceffect env eff)

  | EShift(lbl_e, x, body, tp) ->
    let^ lbl_v = tr_expr_v env lbl_e in
    T.EShift(lbl_v, [], [], x, tr_expr env body, Type.tr_ttype env tp)

  | EReset(lbl_e, body, ret_var, ret_body) ->
    let^ lbl_v = tr_expr_v env lbl_e in
    T.EReset(lbl_v, [], [], tr_expr env body, ret_var, tr_expr env ret_body)

(** Translate expression and store result in variable [x] *)
and tr_let_expr ~pure x env (e : S.expr) cont =
  match e with
  | _ when pure ->
    T.ELetPure(x, tr_expr env e, cont ())

  | EUnitPrf | EOptionPrf | ENum _ | ENum64 _ | EStr _ | EChr _ | EVar _
  | EFn _ | ETFun _ | ECAbs _ | EExtern _ ->
    T.ELetPure(x, tr_expr env e, cont ())

  | EApp _ | ETApp _ | ECApp _ | ELet _ | ELetPure _ | ELetRec _ | ERecCtx _
  | EData _ | ECtor _ | EMatch _ | EShift _ | EReset _
  | ERepl _ | EReplExpr _ ->
    T.ELet(x, tr_expr env e, cont ())

and tr_expr_as_var env e =
  let x = Var.fresh () in
  let* () = tr_let_expr ~pure:false x env e in
  return x

and tr_expr_v env (e : S.expr) =
  match e with
  | EUnitPrf   -> return v_unit_prf
  | EOptionPrf -> return v_option_prf

  | ENum   n -> return (T.VNum n)
  | ENum64 n -> return (T.VNum64 n)
  | EStr   s -> return (T.VStr s)
  | EChr   c -> return (T.VNum (Char.code c))
  | EVar   x -> return (T.VVar x)

  | EFn(x, sch, body) ->
    let tp = Type.tr_scheme env sch in
    return (T.VFn(x, tp, tr_expr env body))

  | ETFun(x, body) ->
    let (env, Ex x) = Env.add_tvar env x in
    return (T.VTFun(x, tr_expr env body))

  | ECAbs(cs, body) ->
    return (T.VCAbs(List.map (Type.tr_constr env) cs, tr_expr env body))

  | ELet(x, e1, e2) ->
    let* () = tr_let_expr ~pure:false x env e1 in
    tr_expr_v env e2

  | ELetPure(x, e1, e2) ->
    let* () = tr_let_expr ~pure:true x env e1 in
    tr_expr_v env e2

<<<<<<< HEAD
  | EData(dds, e) ->
    let (env, dds) = DataType.tr_data_defs env dds in
    T.EData(dds, tr_expr_v env e cont)

  | EHandler h ->
    let (env, Ex a) = Env.add_tvar env h.effct in
    begin match T.TVar.kind a with
    | KEffect ->
      let delim_tp  = Type.tr_ttype env h.delim_tp in
      let delim_eff = Type.tr_effect env h.delim_eff in
      let cap_tp    = Type.tr_ttype env h.cap_type in
      let body_tp   = Type.tr_ttype env h.body_tp in
      let comp_x    = Var.fresh () in (* a parameter to handler: computation *)
      let comp_y    = Var.fresh () in (* partially applied computation *)
      let comp_eff  = T.Effect.join (TVar a) delim_eff in
      let comp_tp   =
        T.TForall(a, T.TArrow(cap_tp, body_tp, comp_eff)) in
      let label_def = T.DD_Label
        { tvar      = a;
          var       = h.label;
          tvars     = [];
          val_types = [];
          delim_tp  = delim_tp;
          delim_eff = delim_eff;
        } in
      cont (VFn(comp_x, comp_tp,
        T.EData([label_def],
        T.ELet(h.fin_var,
          T.EReset(T.VVar h.label, [], [],
            tr_expr_v env h.cap_body (fun cap_v ->
            T.ELetPure(comp_y, T.ETApp(T.VVar comp_x, T.TVar a),
            T.EApp(T.VVar comp_y, cap_v))),
            h.ret_var, tr_expr env h.ret_body),
          tr_expr env h.fin_body))))
    | _ ->
      failwith "Internal kind error"
    end

  | EExtern(name, tp) -> cont (VExtern(name, Type.tr_ttype env tp))

  | EReplExpr(e1, tp, e2) ->
    EReplExpr(tr_expr env e1, tp, tr_expr_v env e2 cont)

(** Translate a list of expressions and pass a result (as a list of values to
  given meta-continuation) *)
and tr_expr_vs env es cont =
=======
  | ECtor(prf, idx, tps, args)  ->
    let prf = tr_expr env prf in
    let tps = List.map (Type.tr_type env) tps in
    let* args = tr_expr_vs env args in
    return (T.VCtor(prf, idx, tps, args))

  | EExtern(name, tp) ->
    return (T.VExtern(name, Type.tr_ttype env tp))

  | EApp _ | ETApp _ | ECApp _ | ELetRec _ | ERecCtx _ | EData _ | EMatch _
  | EShift _ | EReset _ | ERepl _ | EReplExpr _ ->
    let* x = tr_expr_as_var env e in
    return (T.VVar x)

(** Translate a list of expressions as list of values in expression building
  monad. *)
and tr_expr_vs env es =
>>>>>>> 7bdd3f1c
  match es with
  | [] -> return []
  | e :: es ->
    let* v = tr_expr_v env e in
    let* vs = tr_expr_vs env es in
    return (v :: vs)

(** Translate a match clause *)
and tr_match_clause env (cl : S.match_clause) =
  let (env, tvs) = Env.add_tvars env cl.cl_tvars in
  { T.cl_tvars = tvs;
    T.cl_vars  = cl.cl_vars;
    T.cl_body  = tr_expr env cl.cl_body
  }

(** Translate recursive definitions *)
and tr_rec_defs env defs =
  List.map (tr_rec_def env) defs

and tr_rec_def env (rd : S.rec_def) =
  let (env, tvs) = Env.add_tvars env rd.rd_evars in
  let cs   = List.map (Type.tr_constr env) rd.rd_constr in
  let sch  = Type.tr_scheme env rd.rd_scheme in
  let tp   = T.Type.t_foralls tvs (TGuard(cs, sch)) in
  let body = tr_expr env rd.rd_body in
  (rd.rd_var, tp, body)

(* ========================================================================= *)

let tr_program p =
  tr_expr Env.initial p<|MERGE_RESOLUTION|>--- conflicted
+++ resolved
@@ -117,54 +117,6 @@
     let* () = tr_let_expr ~pure:true x env e1 in
     tr_expr_v env e2
 
-<<<<<<< HEAD
-  | EData(dds, e) ->
-    let (env, dds) = DataType.tr_data_defs env dds in
-    T.EData(dds, tr_expr_v env e cont)
-
-  | EHandler h ->
-    let (env, Ex a) = Env.add_tvar env h.effct in
-    begin match T.TVar.kind a with
-    | KEffect ->
-      let delim_tp  = Type.tr_ttype env h.delim_tp in
-      let delim_eff = Type.tr_effect env h.delim_eff in
-      let cap_tp    = Type.tr_ttype env h.cap_type in
-      let body_tp   = Type.tr_ttype env h.body_tp in
-      let comp_x    = Var.fresh () in (* a parameter to handler: computation *)
-      let comp_y    = Var.fresh () in (* partially applied computation *)
-      let comp_eff  = T.Effect.join (TVar a) delim_eff in
-      let comp_tp   =
-        T.TForall(a, T.TArrow(cap_tp, body_tp, comp_eff)) in
-      let label_def = T.DD_Label
-        { tvar      = a;
-          var       = h.label;
-          tvars     = [];
-          val_types = [];
-          delim_tp  = delim_tp;
-          delim_eff = delim_eff;
-        } in
-      cont (VFn(comp_x, comp_tp,
-        T.EData([label_def],
-        T.ELet(h.fin_var,
-          T.EReset(T.VVar h.label, [], [],
-            tr_expr_v env h.cap_body (fun cap_v ->
-            T.ELetPure(comp_y, T.ETApp(T.VVar comp_x, T.TVar a),
-            T.EApp(T.VVar comp_y, cap_v))),
-            h.ret_var, tr_expr env h.ret_body),
-          tr_expr env h.fin_body))))
-    | _ ->
-      failwith "Internal kind error"
-    end
-
-  | EExtern(name, tp) -> cont (VExtern(name, Type.tr_ttype env tp))
-
-  | EReplExpr(e1, tp, e2) ->
-    EReplExpr(tr_expr env e1, tp, tr_expr_v env e2 cont)
-
-(** Translate a list of expressions and pass a result (as a list of values to
-  given meta-continuation) *)
-and tr_expr_vs env es cont =
-=======
   | ECtor(prf, idx, tps, args)  ->
     let prf = tr_expr env prf in
     let tps = List.map (Type.tr_type env) tps in
@@ -182,7 +134,6 @@
 (** Translate a list of expressions as list of values in expression building
   monad. *)
 and tr_expr_vs env es =
->>>>>>> 7bdd3f1c
   match es with
   | [] -> return []
   | e :: es ->
