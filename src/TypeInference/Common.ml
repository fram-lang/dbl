(* This file is part of DBL, released under MIT license.
 * See LICENSE for details.
 *)

(** Common definitions of type-checker *)

module S = Lang.Surface
module T = Lang.Unif

<<<<<<< HEAD
(** Direction of type inference. We never use values of these types. They
  are only used for indexing [request] and [response] GADTs. *)
type infer = Dummy_Infer
type check = Dummy_Check

(** Request of the bidirectional type checking. It is indexed by a direction.
  *)
type ('a, _) request =
  | Infer : ('a, infer) request
    (** Type inference mode *)

  | Check : 'a -> ('a, check) request
    (** Type checking mode *)

(** Response of the bidirectional type checking. It is indexed by a direction.
  *)
type ('a, _) response =
  | Infered : 'a -> ('a, infer) response
    (** The result of type inference mode *)

  | Checked : ('a, check) response
    (** The result of type checking mode *)

(** Extract result type, from request and response *)
let bidir_result (type dir)
    (req : (_, dir) request) (resp : (_, dir) response) =
  match req, resp with
  | Infer, Infered tp -> tp
  | Check tp, Checked -> tp

(** Return information about effect. *)
type ret_effect =
  | Pure
    (** Expression is pure, i.e, it does not perform any effects, and always
      terminates *)

  | Impure
    (** Expression is inpure *)

let ret_effect_join eff1 eff2 =
  match eff1, eff2 with
  | Pure,   eff2   -> eff2
  | eff1,   Pure   -> eff1
  | Impure, Impure -> Impure

let ret_effect_joins effs =
  List.fold_left ret_effect_join Pure effs

(** Effect of match_clause *)
let match_effect reff (eff : T.effct) =
  match reff with
  | Pure   -> None
  | Impure -> Some eff
=======
let the_label_name = "~label"

(** Dummy types for encoding the state of the module. They are used to index
  module and environment types. They meaning can be summarized as below:
  - [closed] -- the module is closed and cannot be extended with new
    definitions. For environments, it means that the environment is top-level.
  - [opn] -- the module/environment has open some additional scope. The kind
    of the scope is specified by the second parameter: either [modl] for
    modules or [sec] for sections.
  - [exp] -- the environment is used for expression/definition type-checking,
    and it is not possible to leave any module or section. *)
type closed = Dummy_Closed
type ('st, 'sc) opn = Dummy_Opn of 'st * 'sc
type exp  = Dummy_Exp
type modl = Dummy_Modl
type sec  = Dummy_Sec

(** Translate a type name *)
let tr_tname (name : S.tname) : T.tname =
  match name with
  | S.TNAnon  -> T.TNAnon
  | S.TNVar x -> T.TNVar x

(** Translate a name of parameter *)
let tr_name (name : S.name) : T.name =
  match name with
  | S.NVar x         -> T.NVar x
  | S.NOptionalVar x -> T.NOptionalVar x
  | S.NImplicit x    -> T.NImplicit x
  | S.NMethod x      -> T.NMethod x

(** Named type parameter. It should not be used directly, but passed to
  [PartialEnv.extend] or [DataType.kind] functions. *)
type type_param = Position.t * T.tname * T.tvar
>>>>>>> 7bdd3f1c
<|MERGE_RESOLUTION|>--- conflicted
+++ resolved
@@ -7,61 +7,6 @@
 module S = Lang.Surface
 module T = Lang.Unif
 
-<<<<<<< HEAD
-(** Direction of type inference. We never use values of these types. They
-  are only used for indexing [request] and [response] GADTs. *)
-type infer = Dummy_Infer
-type check = Dummy_Check
-
-(** Request of the bidirectional type checking. It is indexed by a direction.
-  *)
-type ('a, _) request =
-  | Infer : ('a, infer) request
-    (** Type inference mode *)
-
-  | Check : 'a -> ('a, check) request
-    (** Type checking mode *)
-
-(** Response of the bidirectional type checking. It is indexed by a direction.
-  *)
-type ('a, _) response =
-  | Infered : 'a -> ('a, infer) response
-    (** The result of type inference mode *)
-
-  | Checked : ('a, check) response
-    (** The result of type checking mode *)
-
-(** Extract result type, from request and response *)
-let bidir_result (type dir)
-    (req : (_, dir) request) (resp : (_, dir) response) =
-  match req, resp with
-  | Infer, Infered tp -> tp
-  | Check tp, Checked -> tp
-
-(** Return information about effect. *)
-type ret_effect =
-  | Pure
-    (** Expression is pure, i.e, it does not perform any effects, and always
-      terminates *)
-
-  | Impure
-    (** Expression is inpure *)
-
-let ret_effect_join eff1 eff2 =
-  match eff1, eff2 with
-  | Pure,   eff2   -> eff2
-  | eff1,   Pure   -> eff1
-  | Impure, Impure -> Impure
-
-let ret_effect_joins effs =
-  List.fold_left ret_effect_join Pure effs
-
-(** Effect of match_clause *)
-let match_effect reff (eff : T.effct) =
-  match reff with
-  | Pure   -> None
-  | Impure -> Some eff
-=======
 let the_label_name = "~label"
 
 (** Dummy types for encoding the state of the module. They are used to index
@@ -95,5 +40,4 @@
 
 (** Named type parameter. It should not be used directly, but passed to
   [PartialEnv.extend] or [DataType.kind] functions. *)
-type type_param = Position.t * T.tname * T.tvar
->>>>>>> 7bdd3f1c
+type type_param = Position.t * T.tname * T.tvar