(* This file is part of DBL, released under MIT license.
 * See LICENSE for details.
 *)

(** Type-inference for expressions and related syntactic categories *)

open Common
open BiDirectional
open TypeCheckFix

(* ------------------------------------------------------------------------- *)
(** Bidirectional type-checker of expressions *)
let tr_expr : type dir. tcfix:tcfix ->
  _ Env.t -> S.expr -> (T.typ, dir) request -> dir expr_result =
  fun ~tcfix env e tp_req ->
  let open (val tcfix : TCFix) in
  match tp_req with
  | Infer    -> infer_expr_type env e
  | Check tp -> check_expr_type env e tp

(* ------------------------------------------------------------------------- *)
let infer_expr_type ~tcfix ?app_type env (e : S.expr) =
  let open (val tcfix : TCFix) in
  let pos = e.pos in
  let pp = Env.pp_tree env in
  let make data = T.{ pos; pp; data } in
  match e.data with
  | EMatch _ | EEffect _ | EExtern _ | ERepl _ ->
    let tp = Env.fresh_uvar env T.Kind.k_type in
    let er = check_expr_type env e tp in
    { er with er_type = Infered tp }

  | EUnit ->
    { er_expr   = make (T.EInst(make (T.ECtor([], T.PE_Unit, 0)), [], []));
      er_type   = Infered T.Type.t_unit;
      er_effect = Pure;
      er_constr = []
    }

  | ENum n ->
    { er_expr   = make (T.ENum n);
      er_type   = Infered (T.Type.t_var T.BuiltinType.tv_int);
      er_effect = Pure;
      er_constr = []
    }

  | ENum64 n ->
    { er_expr   = make (T.ENum64 n);
      er_type   = Infered (T.Type.t_var T.BuiltinType.tv_int64);
      er_effect = Pure;
      er_constr = []
    }

  | EStr s ->
    { er_expr   = make (T.EStr s);
      er_type   = Infered (T.Type.t_var T.BuiltinType.tv_string);
      er_effect = Pure;
      er_constr = []
    }

  | EChr c ->
    { er_expr   = make (T.EChr c);
      er_type   = Infered (T.Type.t_var T.BuiltinType.tv_char);
      er_effect = Pure;
      er_constr = []
    }

  | EPoly(e, inst) ->
    let (p_ctx, e, sch) = PolyExpr.infer_use_scheme ~tcfix ?app_type env e in
    PolyExpr.plug_inst_context p_ctx
      (Inst.instantiate_poly_expr ~tcfix ~pos env e sch inst)

  | EFn(pat, body) ->
    let tp2 = Env.fresh_uvar env T.Kind.k_type in
    let (env, pat, sch_expr, eff1) = Pattern.infer_scheme_ext env pat in
    let sch = T.SchemeExpr.to_scheme sch_expr in
    let er_body = check_expr_type env body tp2 in
    let eff = T.Effect.join eff1 er_body.er_effect in
    let (x, body) = ExprUtils.match_var pat er_body.er_expr tp2 eff in
    { er_expr   = make (T.EFn(x, sch_expr, body, eff));
      er_type   = Infered (T.Type.t_arrow sch tp2 eff);
      er_effect = Pure;
      er_constr = er_body.er_constr
    }

  | EApp(e1, e2) ->
    let er1 = infer_expr_type ?app_type env e1 in
    let ftp = expr_result_type er1 in
    begin match Unification.to_arrow env ftp with
    | Arr_UVar -> assert false
    | Arr_Arrow(sch, tp2, eff) ->
      begin match PolyExpr.check_def_scheme ~tcfix env e2 sch with
      | Mono er2 ->
        { er_expr   = make (T.EAppMono(er1.er_expr, er2.er_expr));
          er_type   = Infered tp2;
          er_effect = T.Effect.joins [er1.er_effect; er2.er_effect; eff];
          er_constr = er1.er_constr @ er2.er_constr
        }
      | Poly(e2, cs2) ->
        { er_expr   = make (T.EAppPoly(er1.er_expr, e2));
          er_type   = Infered tp2;
          er_effect = T.Effect.joins [er1.er_effect; eff];
          er_constr = er1.er_constr @ cs2
        }
      end
    | Arr_No ->
      Error.fatal (Error.expr_not_function ~pos:e1.pos ~pp ftp)
    end

  | EDefs(defs, e) ->
    let env = Env.enter_section env in
    check_defs env defs Infer
      { run = fun env req ->
          let env = Env.leave_section env in
          tr_expr ~tcfix env e req
      }

  | EHandler(cap, rcs, fcs) ->
    let fin_tp = Env.fresh_uvar env T.Kind.k_type in
    (* TODO: effect and label could be named here *)
    let (env, _) = Env.enter_scope env in
    let (env, a) = Env.add_anon_tvar ~pos ~name:"E" env T.Kind.k_effect in
    let delim_tp = Env.fresh_uvar env T.Kind.k_type in
    let (env, lx) = Env.add_the_label env (T.Type.t_label delim_tp) in
    let er_cap = infer_expr_type env cap in
    begin match er_cap.er_effect with
    | Pure -> ()
    | Impure -> Error.report (Error.impure_handler ~pos)
    end;
<<<<<<< HEAD
    let (ret_x, Infered body_tp, ret_body, Checked) =
      MatchClause.tr_opt_clauses ~tcfix ~pos:e.pos env Infer rcs
        (Check delim_tp) delim_eff
        ~on_error:(fun ~pos -> assert false) in
    let fin_eff = Env.fresh_uvar env T.Kind.k_effrow in
    let (fin_x, Checked, fin_body, Infered fin_tp) =
      MatchClause.tr_opt_clauses ~tcfix ~pos:e.pos env (Check delim_tp) fcs
        Infer fin_eff
        ~on_error:(fun ~pos -> assert false) in
    Error.check_unify_result ~pos
      (Unification.subeffect env delim_eff fin_eff)
      ~on_error:(Error.finally_effect_mismatch ~env delim_eff fin_eff);
    let e =
      make (T.EHandler {
        label     = lx;
        effct    = a;
        delim_tp  = delim_tp;
        delim_eff = delim_eff;
        cap_type  = tp;
        cap_body  = h;
        ret_var   = ret_x;
        body_tp   = body_tp;
        ret_body  = ret_body;
        fin_var   = fin_x;
        fin_body  = fin_body;
      }) in
    (e, T.Type.t_handler a tp body_tp delim_eff fin_tp fin_eff, Pure)
=======
    let cap_tp = expr_result_type er_cap in
    let body_tp = Env.fresh_uvar env T.Kind.k_type in
    let (ret_x, er_ret) =
      MatchClause.tr_return_clauses ~tcfix ~pos env body_tp rcs
        (Check delim_tp) in
    let (fin_x, er_fin) =
      MatchClause.tr_finally_clauses ~tcfix ~pos env delim_tp fcs
        (Check fin_tp) in
    { er_expr   = make (T.EHandler {
          label    = lx;
          eff_var  = a;
          delim_tp = delim_tp;
          cap_type = cap_tp;
          cap_body = er_cap.er_expr;
          ret_var  = ret_x;
          body_tp  = body_tp;
          ret_body = er_ret.er_expr;
          fin_var  = fin_x;
          fin_body = er_fin.er_expr;
        });
      er_type   = Infered (T.Type.t_handler a cap_tp body_tp fin_tp);
      er_effect = Pure;
      er_constr = er_cap.er_constr @ er_ret.er_constr @ er_fin.er_constr
    }
>>>>>>> 7bdd3f1c

  | EAnnot(e, tp) ->
    let tp_expr = Type.tr_ttype env tp in
    let tp = T.TypeExpr.to_type tp_expr in
    let er = check_expr_type env e tp in
    { er_expr = make (T.EAnnot(er.er_expr, tp_expr));
      er_type = Infered tp;
      er_effect = er.er_effect;
      er_constr = er.er_constr
    }

(* ------------------------------------------------------------------------- *)
(** Infer the type of optional label *)
let check_label ~tcfix ~pos env lbl_opt =
  let (lbl, lbl_tp, cs) =
    match lbl_opt with
    | Some lbl ->
      let er = infer_expr_type ~tcfix env lbl in
      (er.er_expr, expr_result_type er, er.er_constr)
    | None ->
      begin match ModulePath.try_lookup_the_label ~pos env with
      | None -> Error.fatal (Error.unbound_the_label ~pos)
      | Some(x, sch) ->
        let lbl =
          { T.pos = pos; T.pp = Env.pp_tree env; T.data = T.EVar x } in
        ParamResolve.instantiate ~pos env ParamResolve.no_reinst lbl sch
      end
  in
  let delim_tp =
    match Unification.to_label env lbl_tp with
    | L_Label delim_tp -> delim_tp
    | L_No ->
      let pp = Env.pp_tree env in
      begin match lbl_opt with
      | Some _ ->
        Error.report (Error.expr_not_label ~pos:lbl.pos ~pp lbl_tp)
      | None ->
        Error.report (Error.wrong_label_type ~pos ~pp lbl_tp)
      end;
      Env.fresh_uvar env T.Kind.k_type
  in
  (lbl, delim_tp, cs)

(* ------------------------------------------------------------------------- *)
(** Check the sequence of REPL definitions, provided by a user. Always
  in type-check mode. *)
let rec check_repl_def_seq ~tcfix env def_seq tp =
  let open (val tcfix : TCFix) in
  let func () =
    match def_seq () with
    | Seq.Nil -> assert false
    | Seq.Cons(defs, def_seq) ->
      let cont (type dir) env (tp_req : (_, dir) request) :
          dir expr_result =
        let (tp, tp_resp) : _ * (_, dir) response =
          match tp_req with
          | Check tp -> (tp, Checked)
          | Infer    ->
            let tp = Env.fresh_uvar env T.Kind.k_type in
            (tp, Infered tp)
        in
        { er_expr   = check_repl_def_seq ~tcfix env def_seq tp;
          er_type   = tp_resp;
          er_effect = Impure;
          er_constr = []
        }
      in
      let er = check_defs env defs (Check tp) { run = cont } in
      ConstrSolve.solve_all er.er_constr;
      er.er_expr
  in
  { T.pos  = Position.nowhere;
    T.pp   = Env.pp_tree env;
    T.data = T.ERepl(InterpLib.Error.wrap_repl_cont func, tp)
  }

(* ------------------------------------------------------------------------- *)
(** Default action in type-check mode: switching to infer mode *)
let check_expr_type_default ~tcfix env (e : S.expr) tp =
  let er = infer_expr_type ~tcfix ~app_type:tp env e in
  let tp' = expr_result_type er in
  Error.check_unify_result ~pos:e.pos
    (Unification.subtype env tp' tp)
    ~on_error:(Error.expr_type_mismatch ~pp:(Env.pp_tree env) tp' tp);
  { er with er_type = Checked }

(* ------------------------------------------------------------------------- *)
let check_expr_type ~tcfix env (e : S.expr) tp =
  let open (val tcfix : TCFix) in
  let pos = e.pos in
  let pp = Env.pp_tree env in
  let make data = T.{ pos; pp; data } in
  match e.data with
  | EUnit | ENum _ | ENum64 _ | EStr _ | EChr _ | EPoly _ | EApp _
  | EAnnot _ ->
    check_expr_type_default ~tcfix env e tp

  | EFn(pat, body) ->
    begin match Unification.from_arrow env tp with
    | Arr_UVar ->
      check_expr_type_default ~tcfix env e tp
    | Arr_Arrow(sch, tp2, eff) ->
      let sch_expr = T.SchemeExpr.of_scheme ~pos:pat.pos ~pp sch in
      let (env, pat, pat_eff) = Pattern.check_scheme_ext env pat sch in
      let er_body = check_expr_type env body tp2 in
      let fun_eff = T.Effect.join pat_eff er_body.er_effect in
      begin match fun_eff, eff with
      | Impure, Pure -> Error.report (Error.func_not_pure ~pos)
      | Pure, _ | _, Impure -> ()
      end;
      let (x, body) = ExprUtils.match_var pat er_body.er_expr tp2 eff in
      { er_expr   = make (T.EFn(x, sch_expr, body, eff));
        er_type   = Checked;
        er_effect = Pure;
        er_constr = er_body.er_constr
      }
    | Arr_No ->
      Error.report (Error.expr_not_function_ctx ~pos ~pp tp);
      let er = infer_expr_type env e in
      { er with er_type = Checked }
    end

  | EDefs(defs, e) ->
    let env = Env.enter_section env in
    check_defs env defs (Check tp)
      { run = fun env req ->
          let env = Env.leave_section env in
          tr_expr ~tcfix env e req }

  | EMatch(me, []) ->
    let er = infer_expr_type env me in
    let mtp = expr_result_type er in
    begin match T.Type.whnf mtp with
    | Whnf_Neutral(NH_Var x, targs_rev) ->
      begin match Env.lookup_adt env x with
      | Some { adt_ctors = []; adt_args; adt_proof; adt_effect; _ } ->
        assert (List.length adt_args = List.length targs_rev);
        let sub = List.fold_left2
          (fun sub (_, x) tp -> T.Subst.add_type sub x tp)
          (T.Subst.empty ~scope:(Env.scope env))
          adt_args (List.rev targs_rev) in
        let proof = T.ProofExpr.subst sub adt_proof in
        let eff = T.Effect.join er.er_effect adt_effect in
        { er_expr   = make (T.EMatchEmpty(proof, er.er_expr, tp, eff));
          er_type   = Checked;
          er_effect = eff;
          er_constr = er.er_constr
        }

      | Some { adt_ctors = _ :: _; _ } ->
        Error.fatal (Error.empty_match_on_nonempty_adt ~pos ~pp mtp)
      | None ->
        Error.fatal (Error.empty_match_on_non_adt ~pos ~pp mtp)
      end

    | Whnf_Neutral(NH_UVar _, _) | Whnf_Arrow _ | Whnf_Handler _
    | Whnf_Label _ ->
      Error.fatal (Error.empty_match_on_non_adt ~pos ~pp mtp)

    | Whnf_Effect ->
      failwith "Internal kind error"
    end

  | EMatch(e, cls) ->
    let er = infer_expr_type env e in
    let mtp = expr_result_type er in
    let (cls, meff, cs) =
      MatchClause.check_match_clauses ~tcfix env mtp cls tp in
    let eff = T.Effect.join er.er_effect meff in
    { er_expr   = make (T.EMatch(er.er_expr, cls, tp, eff));
      er_type   = Checked;
      er_effect = eff;
      er_constr = er.er_constr @ cs
    }

  | EHandler(cap, rcs, fcs) ->
    begin match Unification.from_handler env tp with
    | H_Handler(b, cap_tp, tp_in, tp_out) ->
      (* TODO: effect and label could be named here *)
      let (env, scope) = Env.enter_scope env in
      let (env, a) = Env.add_anon_tvar ~pos ~name:"E" env T.Kind.k_effect in
      let sub = T.Subst.rename_tvar (T.Subst.empty ~scope) b a in
      let cap_tp = T.Type.subst sub cap_tp in
      let tp_in  = T.Type.subst sub tp_in in
      let delim_tp = Env.fresh_uvar env T.Kind.k_type in
      let (env, lx) = Env.add_the_label env (T.Type.t_label delim_tp) in
      let er_cap = check_expr_type env cap cap_tp in
      begin match er_cap.er_effect with
      | Pure -> ()
      | Impure -> Error.report (Error.impure_handler ~pos)
      end;
<<<<<<< HEAD
      let (ret_var, Checked, ret_body, Checked) =
        MatchClause.tr_opt_clauses ~tcfix ~pos env
          (Check tp_in) rcs (Check delim_tp) delim_eff
          ~on_error:(Error.return_type_mismatch ~env tp_in delim_tp) in
      Error.check_unify_result ~pos
        (Unification.subeffect env delim_eff eff_out)
        ~on_error:(Error.finally_effect_mismatch ~env delim_eff eff_out);
      let (fin_var, Checked, fin_body, Checked) =
        MatchClause.tr_opt_clauses ~tcfix ~pos env
          (Check delim_tp) fcs (Check tp_out) eff_out
          ~on_error:(Error.finally_type_mismatch ~env delim_tp tp_out) in
      let e =
        make (T.EHandler {
          label     = lx;
          effct     = a;
          delim_tp  = delim_tp;
          delim_eff = delim_eff;
          cap_type  = cap_tp;
          cap_body  = body;
          ret_var   = ret_var;
          body_tp   = tp_in;
          ret_body  = ret_body;
          fin_var   = fin_var;
          fin_body  = fin_body;
        }) in
      (e, Pure)

=======
      let (ret_x, er_ret) =
        MatchClause.tr_return_clauses ~tcfix ~pos env tp_in rcs
          (Check delim_tp) in
      let (fin_x, er_fin) =
        MatchClause.tr_finally_clauses ~tcfix ~pos env delim_tp fcs
          (Check tp_out) in
      { er_expr   = make (T.EHandler {
            label    = lx;
            eff_var  = a;
            delim_tp = delim_tp;
            cap_type = cap_tp;
            cap_body = er_cap.er_expr;
            ret_var  = ret_x;
            body_tp  = tp_in;
            ret_body = er_ret.er_expr;
            fin_var  = fin_x;
            fin_body = er_fin.er_expr;
          });
        er_type   = Checked;
        er_effect = Pure;
        er_constr = er_cap.er_constr @ er_ret.er_constr @ er_fin.er_constr
      }
>>>>>>> 7bdd3f1c
    | H_No ->
      Error.fatal (Error.expr_not_handler_ctx ~pos ~pp tp)
    end

  | EEffect(lbl_opt, cont_pat, body) ->
    let (lbl, delim_tp, lbl_cs) = check_label ~tcfix ~pos env lbl_opt in
    let cont_tp = T.Type.t_arrow (T.Scheme.of_type tp) delim_tp Impure in
    let (env, cont_pat, _) = Pattern.check_type_ext env cont_pat cont_tp in
    let er_body = check_expr_type env body delim_tp in
    let (x, body) =
      ExprUtils.match_var cont_pat er_body.er_expr delim_tp Impure in
    { er_expr   = make (T.EEffect(lbl, x, body, tp));
      er_type   = Checked;
      er_effect = Impure;
      er_constr = lbl_cs @ er_body.er_constr
    }

  | EExtern name ->
    { er_expr   = make (T.EExtern(name, tp));
      er_type   = Checked;
      er_effect = Pure;
      er_constr = []
    }

  | ERepl def_seq ->
    let env = Env.enter_section env in
    { er_expr   = check_repl_def_seq ~tcfix env def_seq tp;
      er_type   = Checked;
      er_effect = Impure;
      er_constr = []
    }<|MERGE_RESOLUTION|>--- conflicted
+++ resolved
@@ -127,35 +127,6 @@
     | Pure -> ()
     | Impure -> Error.report (Error.impure_handler ~pos)
     end;
-<<<<<<< HEAD
-    let (ret_x, Infered body_tp, ret_body, Checked) =
-      MatchClause.tr_opt_clauses ~tcfix ~pos:e.pos env Infer rcs
-        (Check delim_tp) delim_eff
-        ~on_error:(fun ~pos -> assert false) in
-    let fin_eff = Env.fresh_uvar env T.Kind.k_effrow in
-    let (fin_x, Checked, fin_body, Infered fin_tp) =
-      MatchClause.tr_opt_clauses ~tcfix ~pos:e.pos env (Check delim_tp) fcs
-        Infer fin_eff
-        ~on_error:(fun ~pos -> assert false) in
-    Error.check_unify_result ~pos
-      (Unification.subeffect env delim_eff fin_eff)
-      ~on_error:(Error.finally_effect_mismatch ~env delim_eff fin_eff);
-    let e =
-      make (T.EHandler {
-        label     = lx;
-        effct    = a;
-        delim_tp  = delim_tp;
-        delim_eff = delim_eff;
-        cap_type  = tp;
-        cap_body  = h;
-        ret_var   = ret_x;
-        body_tp   = body_tp;
-        ret_body  = ret_body;
-        fin_var   = fin_x;
-        fin_body  = fin_body;
-      }) in
-    (e, T.Type.t_handler a tp body_tp delim_eff fin_tp fin_eff, Pure)
-=======
     let cap_tp = expr_result_type er_cap in
     let body_tp = Env.fresh_uvar env T.Kind.k_type in
     let (ret_x, er_ret) =
@@ -180,7 +151,6 @@
       er_effect = Pure;
       er_constr = er_cap.er_constr @ er_ret.er_constr @ er_fin.er_constr
     }
->>>>>>> 7bdd3f1c
 
   | EAnnot(e, tp) ->
     let tp_expr = Type.tr_ttype env tp in
@@ -372,35 +342,6 @@
       | Pure -> ()
       | Impure -> Error.report (Error.impure_handler ~pos)
       end;
-<<<<<<< HEAD
-      let (ret_var, Checked, ret_body, Checked) =
-        MatchClause.tr_opt_clauses ~tcfix ~pos env
-          (Check tp_in) rcs (Check delim_tp) delim_eff
-          ~on_error:(Error.return_type_mismatch ~env tp_in delim_tp) in
-      Error.check_unify_result ~pos
-        (Unification.subeffect env delim_eff eff_out)
-        ~on_error:(Error.finally_effect_mismatch ~env delim_eff eff_out);
-      let (fin_var, Checked, fin_body, Checked) =
-        MatchClause.tr_opt_clauses ~tcfix ~pos env
-          (Check delim_tp) fcs (Check tp_out) eff_out
-          ~on_error:(Error.finally_type_mismatch ~env delim_tp tp_out) in
-      let e =
-        make (T.EHandler {
-          label     = lx;
-          effct     = a;
-          delim_tp  = delim_tp;
-          delim_eff = delim_eff;
-          cap_type  = cap_tp;
-          cap_body  = body;
-          ret_var   = ret_var;
-          body_tp   = tp_in;
-          ret_body  = ret_body;
-          fin_var   = fin_var;
-          fin_body  = fin_body;
-        }) in
-      (e, Pure)
-
-=======
       let (ret_x, er_ret) =
         MatchClause.tr_return_clauses ~tcfix ~pos env tp_in rcs
           (Check delim_tp) in
@@ -423,7 +364,6 @@
         er_effect = Pure;
         er_constr = er_cap.er_constr @ er_ret.er_constr @ er_fin.er_constr
       }
->>>>>>> 7bdd3f1c
     | H_No ->
       Error.fatal (Error.expr_not_handler_ctx ~pos ~pp tp)
     end
