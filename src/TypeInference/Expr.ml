--- conflicted
+++ resolved
@@ -160,7 +160,7 @@
   in
   let e =
     { T.pos  = Position.nowhere;
-      T.data = T.ERepl(func, tp, eff)
+      T.data = T.ERepl(InterpLib.Error.wrap_repl_cont func, tp, eff)
     } in
   e
 
@@ -297,549 +297,4 @@
     check_expr_type env e' tp' eff
 
   | ERepl def_seq ->
-<<<<<<< HEAD
-    (check_repl_def_seq env ImplicitEnv.empty def_seq tp eff, Impure)
-
-(** Default action in type-check mode: switching to infer mode *)
-and check_expr_type_default env (e : S.expr) tp eff =
-  let pos = e.pos in
-  let (e, tp', r_eff) = infer_expr_type env e eff in
-  Error.check_unify_result ~pos
-    (Unification.subtype env tp' tp)
-    ~on_error:(Error.expr_type_mismatch ~env tp' tp);
-  (e, r_eff)
-
-(** Bidirectional type-checker of expressions *)
-and tr_expr :
-  type dir. Env.t -> S.expr -> (T.typ, dir) request -> T.effrow ->
-    (T.expr * (T.typ, dir) response * ret_effect) =
-  fun env e tp_req eff ->
-  match tp_req with
-  | Infer ->
-    let (e, tp, r_eff) = infer_expr_type env e eff in
-    (e, Infered tp, r_eff)
-  | Check tp ->
-    let (e, r_eff) = check_expr_type env e tp eff in
-    (e, Checked, r_eff)
-
-(* ------------------------------------------------------------------------- *)
-(** Check the scheme of an actual parameter of a function *)
-and check_actual_arg ~pos env (arg : S.expr) sch eff =
-  let (env, tvars, named, body_tp) = TypeUtils.open_scheme ~pos env sch in
-  let (body, res_eff) =
-    match tvars, named with
-    | [], [] -> check_expr_type env arg body_tp eff
-    | _ ->
-      let (body, res_eff) = check_expr_type env arg body_tp T.Effect.pure in
-      begin match res_eff with
-      | Pure -> ()
-      | Impure -> Error.report (Error.func_not_pure ~pos:arg.pos) 
-      end;
-      (body, Pure)
-  in
-  (ExprUtils.make_tfun tvars (ExprUtils.make_nfun named body), res_eff)
-
-(* ------------------------------------------------------------------------- *)
-(** Extracts type hints for a type scheme from environment and explicit
-  instantiation. Returns hints and cached translated explicit
-  instantiations. *)
-and extract_implicit_type_hints ~pos env (sch : T.scheme) inst eff =
-  let targs = sch.sch_targs in
-  let inst =
-    List.map (fun { T.data = (n, e); _ } -> (Name.tr_name env n, e)) inst in
-  let rec loop hints cache named =
-    match named with
-    | [] -> (hints, cache)
-    | (name, arg_sch) :: named
-        when T.Scheme.is_monomorphic arg_sch
-        && TypeUtils.is_tvar_neutral arg_sch.sch_body ->
-      let expr_opt =
-        match T.Name.assoc name inst with
-        | None ->
-          let make data = { S.pos = pos; S.data = data } in
-          begin match name with
-          | NLabel | NVar _ | NMethod _ -> None
-          | NImplicit n ->
-            (* type hints can be extracted only from monomorphic implicits
-              (and explicit instantiation, of course), in order to avoid
-              infinite loops: implicit parameters can depend on itself. *)
-            begin match Env.lookup_implicit env (NPName n) with
-            | Some(_, isch, _) when T.Scheme.is_monomorphic isch ->
-              Some (make (S.EPoly(make (S.EImplicit (S.NPName n)), [], [])))
-            | _ -> None
-            end
-          end
-        | Some e -> Some e
-      in
-      begin match expr_opt with
-      | None -> loop hints cache named
-      | Some e ->
-        let (e, tp, r_eff) = infer_expr_type env e eff in
-        let hints2 = TypeUtils.type_inst_hints targs arg_sch.sch_body tp in
-        loop
-          (TypeUtils.merge_hints hints hints2)
-          ((name, (e, tp, r_eff)) :: cache)
-          named
-      end
-    | _ :: named ->
-      loop hints cache named
-  in
-  loop T.TVar.Map.empty [] sch.sch_named
-
-(* ------------------------------------------------------------------------- *)
-(** Check explicit instantiations against given list of named parameters (from
-  type scheme). It returns context (represented as meta-function) that
-  preserves the order of computations, list of checked instantiations, and
-  the effect. *)
-and check_explicit_insts env named insts cache eff =
-  match insts with
-  | [] -> (Fun.id, [], Pure)
-  | { data = (n, e); pos } :: insts ->
-    let make data = { T.data; T.pos } in
-    let n = Name.tr_name env n in
-    let (e, sch, r_eff1) =
-      match T.Name.assoc n named with
-      | Some sch ->
-        begin match T.Name.assoc n cache with
-        | None ->
-          let (e, r_eff1) = check_actual_arg ~pos:e.pos env e sch eff in
-          (e, sch, r_eff1)
-        | Some (e, tp, r_eff1) ->
-          assert (T.Scheme.is_monomorphic sch);
-          Error.check_unify_result ~pos:e.pos
-            (Unification.subtype env tp sch.sch_body)
-            ~on_error:(Error.named_param_type_mismatch ~env n tp sch.sch_body);
-          (e, sch, r_eff1)
-        end
-      | None ->
-        Error.warn (Error.redundant_named_parameter ~pos n);
-        let (e, tp, r_eff1) = infer_expr_type env e eff in
-        (e, T.Scheme.of_type tp, r_eff1)
-    in
-    let (ctx, insts, r_eff2) =
-      check_explicit_insts env named insts cache eff in
-    let x = Var.fresh () in
-    let ctx e0 = make (T.ELet(x, sch, e, ctx e0)) in
-    let insts = (n, make (T.EVar x)) :: insts in
-    (ctx, insts, ret_effect_join r_eff1 r_eff2)
-
-(* ------------------------------------------------------------------------- *)
-(** Check type and effect of a block of definitions. It uses bidirectional
-  type checking, and pass the extended environment to the body-generating
-  continuation. *)
-and check_defs : type dir.
-  Env.t -> ImplicitEnv.t -> S.def list ->
-    (T.typ, dir) request -> T.effrow -> def_cont ->
-      T.expr * (T.typ, dir) response * ret_effect =
-  fun env ienv defs req eff cont ->
-  match defs with
-  | [] -> cont.run env ienv req eff
-  | def :: defs ->
-    check_def env ienv def req eff
-      { run = fun env ienv req eff -> check_defs env ienv defs req eff cont }
-
-and check_def : type dir.
-  Env.t -> ImplicitEnv.t -> S.def ->
-    (T.typ, dir) request -> T.effrow -> def_cont ->
-      T.expr * (T.typ, dir) response * ret_effect =
-  fun env ienv def req eff cont ->
-  let make (e : T.expr) data =
-    { T.pos  = Position.join def.pos e.pos;
-      T.data = data
-    } in
-  let pos = def.pos in
-  match def.data with
-  | DLetId(id, e1) ->
-    let (sch, e1, r_eff1) = check_let ~pos env ienv e1 eff in
-    let (env, ienv, x) =
-      ImplicitEnv.add_poly_id ~pos env ienv id sch in
-    let (e2, resp, r_eff2) = cont.run env ienv req eff in
-    (make e2 (T.ELet(x, sch, e1, e2)), resp, ret_effect_join r_eff1 r_eff2)
-
-  | DLetFun(id, targs, nargs, body) ->
-    let (body_env, tvars2) = Type.tr_named_type_args env targs in 
-    let (body_env, ims1) = ImplicitEnv.begin_generalize body_env ienv in
-    let (body_env, ims2, r_eff1) =
-      Pattern.infer_named_arg_schemes body_env nargs in
-    let (body, tp, r_eff2) = infer_expr_type body_env body T.Effect.pure in
-    begin match ret_effect_join r_eff1 r_eff2 with
-    | Pure -> ()
-    | Impure -> Error.report (Error.func_not_pure ~pos:def.pos)
-    end;
-    (* TODO: check if [tp] is in proper scope (ims2 may bind some types) *)
-    let (ims2, body) = ExprUtils.inst_args_match ims2 body tp T.Effect.pure in
-    let (tvars1, ims1) =
-      ImplicitEnv.end_generalize_pure ims1 (T.Type.uvars tp) in
-    let (body, sch) =
-      ExprUtils.generalize ~pos (tvars1 @ tvars2) (ims1 @ ims2) body tp in
-    let (env, ienv, x) =
-      ImplicitEnv.add_poly_id ~pos env ienv id sch in
-    let (e2, resp, r_eff) = cont.run env ienv req eff in
-    (make e2 (T.ELet(x, sch, body, e2)), resp, r_eff)
-
-  | DLetPat(pat, e1) ->
-    let scope = Env.scope env in
-    let (env1, ims) = ImplicitEnv.begin_generalize env ienv in
-    let (e1, tp, r_eff1) = infer_expr_type env1 e1 eff in
-    ImplicitEnv.end_generalize_impure ~env:env1 ~pos:e1.pos ims tp;
-    let (env, pat, names, r_eff2) =
-      Pattern.check_type ~env ~scope pat tp in
-    let ienv = ImplicitEnv.shadow_names ienv names in
-    let (e2, resp, r_eff3) = cont.run env ienv req eff in
-    let resp = type_resp_in_scope ~env ~pos:def.pos ~scope resp in
-    let res_tp = bidir_result req resp in
-    (make e2 (T.EMatch(e1, [(pat, e2)], res_tp, eff)), resp,
-      ret_effect_joins [ r_eff1; r_eff2; r_eff3 ])
-
-  | DMethodFn(public, x, method_name) ->
-    let env = Env.add_method_fn ~public env x method_name in
-    cont.run env ienv req eff
-
-  | DLabel(eff_opt, pat) ->
-    let scope = Env.scope env in
-    let (env, l_eff) = Env.add_the_effect ~pos:def.pos env in
-    let env =
-      Type.check_type_alias_binder_opt env eff_opt (T.Type.t_var l_eff) in
-    let tp0  = Env.fresh_uvar env T.Kind.k_type in
-    let eff0 = Env.fresh_uvar env T.Kind.k_effrow in
-    let l_tp = T.Type.t_label (T.Type.t_var l_eff) tp0 eff0 in
-    let scope1 = Env.scope env in
-    let (env, pat, names, _) =
-      Pattern.check_type ~env ~scope:scope1 pat l_tp in
-    let ienv = ImplicitEnv.shadow_names ienv names in
-    let (e2, resp, _) = cont.run env ienv req eff in
-    let resp = type_resp_in_scope ~env ~pos:def.pos ~scope resp in
-    let res_tp = bidir_result req resp in
-    let x = Var.fresh ~name:"lbl" () in
-    (make e2 (T.ELabel(l_eff, x, tp0, eff0,
-      (make e2 (T.EMatch({ def with data = T.EVar x},
-        [(pat, e2)], res_tp, eff))))),
-      resp, Impure)
-
-  | DHandlePat
-    { label; effect = eff_opt; cap_pat = pat; capability = eh;
-      ret_clauses = rcs; fin_clauses = fcs } ->
-    let env0 = env in
-    let (lbl, env) =
-      match label with
-      | None ->
-        let (env, l_eff) = Env.add_the_effect env in
-        let env =
-          Type.check_type_alias_binder_opt env eff_opt (T.Type.t_var l_eff) in
-        let tp0  = Env.fresh_uvar env T.Kind.k_type in
-        let eff0 = Env.fresh_uvar env T.Kind.k_effrow in
-        let (env, x) = Env.add_the_label env (T.Type.t_var l_eff) tp0 eff0 in
-        let ctx e =
-          { T.pos  = Position.join def.pos e.T.pos;
-            T.data = T.ELabel(l_eff, x, tp0, eff0, e)
-          }
-        in
-        { l_expr      = { T.pos = def.pos; T.data = T.EVar x };
-          l_ctx       = ctx;
-          l_eff       = T.Type.t_var l_eff;
-          l_sub       =
-            (* It might be tempting to use [T.Subst.rename_to_fresh] here, but
-              we cannot ensure that this freshly generated type variable do
-              not appear in component of the handler type (and it is easy to
-              find counter-example). However, for monomorphic handlers it
-              could be done better. *)
-            (fun a ->
-              if is_monomorphic_var env eh then
-                T.Subst.rename_to_fresh T.Subst.empty a l_eff
-              else
-                T.Subst.add_type T.Subst.empty a (T.Type.t_var l_eff));
-          l_delim_tp  = tp0;
-          l_delim_eff = eff0
-        }, env
-      | Some le ->
-        let (env', ims) = ImplicitEnv.begin_generalize env ienv in
-        let (le, le_tp, _) = infer_expr_type env' le eff in
-        ImplicitEnv.end_generalize_impure ~env:env' ~pos:le.pos ims le_tp;
-        begin match Unification.as_label env le_tp with
-        | L_Label(l_eff, tp0, eff0) ->
-          let env = Type.check_type_alias_binder_opt env eff_opt l_eff in
-          let env = Env.add_the_effect_alias env l_eff in
-          let (env, l_var) = Env.add_the_label env l_eff tp0 eff0 in
-          let ctx e =
-            { T.pos  = Position.join def.pos e.T.pos;
-              T.data = T.ELet(l_var, T.Scheme.of_type le_tp, le, e)
-            } in
-          { l_expr      = { le with data = T.EVar l_var };
-            l_ctx       = ctx;
-            l_eff       = l_eff;
-            l_sub       = (fun a -> T.Subst.add_type T.Subst.empty a l_eff);
-            l_delim_tp  = tp0;
-            l_delim_eff = eff0
-          }, env
-
-        | L_NoEffect ->
-          Error.fatal (Error.unbound_the_effect ~pos:le.pos)
-
-        | L_No ->
-          Error.fatal (Error.expr_not_label ~pos:le.pos ~env le_tp)
-        end
-    in
-    let env_f = env in
-    let (env_h, ims) = ImplicitEnv.begin_generalize env ienv in
-    let (eh, eh_tp, _) = infer_expr_type env_h eh eff in
-    (* TODO: effect capability may have a scheme instead of type *)
-    ImplicitEnv.end_generalize_impure ~env:env_h ~pos:eh.pos ims eh_tp;
-    begin match Unification.to_handler env eh_tp with
-    | H_Handler(a, cap_tp, res_tp, res_eff) ->
-      let sub = lbl.l_sub a in
-      let cap_tp  = T.Type.subst sub cap_tp  in
-      let res_tp  = T.Type.subst sub res_tp  in
-      let res_eff = T.Type.subst sub res_eff in
-      Error.check_unify_result ~pos:def.pos
-        (Unification.unify_type env lbl.l_delim_tp res_tp)
-        ~on_error:(Error.delim_type_mismatch ~env lbl.l_delim_tp res_tp);
-      Error.check_unify_result ~pos:def.pos
-        (Unification.unify_type env lbl.l_delim_eff res_eff)
-        ~on_error:(Error.delim_effect_mismatch ~env lbl.l_delim_eff res_eff);
-      let (env, pat, names, _) =
-        Pattern.check_type ~env ~scope:(Env.scope env) pat cap_tp in
-      let ienv = ImplicitEnv.shadow_names ienv names in
-      let (ret_x, body_tp, ret_body) =
-        check_return_clauses env rcs res_tp res_eff in
-      let body_eff = T.Effect.cons_eff lbl.l_eff res_eff in
-      let (body, Checked, _) = cont.run env ienv (Check body_tp) body_eff in
-      let (x, body) = ExprUtils.arg_match pat body body_tp body_eff in
-      let pos = Position.join def.pos body.pos in
-      Error.check_unify_result ~pos
-        (Unification.subeffect env0 res_eff eff)
-        ~on_error:(Error.expr_effect_mismatch ~env:env0 res_eff eff);
-      let e =
-        make body (T.EHandle
-          { label      = lbl.l_expr;
-            effect     = lbl.l_eff;
-            cap_var    = x;
-            body       = body;
-            capability = eh;
-            ret_var    = ret_x;
-            ret_body   = ret_body;
-            result_tp  = res_tp;
-            result_eff = res_eff
-          }) in
-      let (e, tp, r_eff) = check_finally_clauses env_f fcs e res_tp req eff in
-      (lbl.l_ctx e, tp, r_eff)
-
-    | H_No ->
-      Error.fatal (Error.expr_not_handler ~pos:eh.pos ~env eh_tp)
-    end
-
-  | DImplicit(n, args, sch) ->
-    let (env1, ims) = ImplicitEnv.begin_generalize env ienv in
-    let (env1, args1) = Type.tr_named_type_args env1 args in
-    let sch = Type.tr_scheme env1 sch in
-    let (args2, ims) =
-      ImplicitEnv.end_generalize_pure ims (T.Scheme.uvars sch) in
-    assert (List.is_empty ims);
-    let args = args1 @ args2 in
-    let ienv = ImplicitEnv.declare_implicit ienv n args sch in
-    cont.run env ienv req eff
-
-  | DData dd ->
-    let scope = Env.scope env in
-    let (env, dd) = DataType.check_data_def env dd in
-    let (e, resp, r_eff) = cont.run env ienv req eff in
-    let resp = type_resp_in_scope ~env ~pos:def.pos ~scope resp in
-    (make e (T.EData([dd], e)), resp, r_eff)
-
-  | DDataRec dds ->
-    let scope = Env.scope env in
-    let (env, dds) = DataType.check_rec_data_defs env dds in
-    let (e, resp, r_eff) = cont.run env ienv req eff in
-    let resp = type_resp_in_scope ~env ~pos:def.pos ~scope resp in
-    (make e (T.EData(dds, e)), resp, r_eff)
-
-  | DModule(public, name, defs) ->
-    let env = Env.enter_module env in
-    check_defs env ImplicitEnv.empty defs req eff
-      { run = fun env _ req eff ->
-        let env = Env.leave_module env ~public name in
-        cont.run env ienv req eff }
-
-  | DOpen(public, path) ->
-    begin match Env.lookup_module env path with
-    | Some m ->
-      let env = Env.open_module env ~public m in
-      cont.run env ienv req eff
-    | None ->
-      Error.report (Error.unbound_module ~pos path);
-      cont.run env ienv req eff
-    end
-
-  | DReplExpr e1 ->
-    let scope = Env.scope env in
-    let (e1, tp1, r_eff1) = check_repl_expr env ienv e1 eff in
-    let (e, resp, r_eff2) = cont.run env ienv req eff in
-    let resp = type_resp_in_scope ~env ~pos:def.pos ~scope resp in
-    (make e (T.EReplExpr(e1, tp1, e)), resp, ret_effect_join r_eff1 r_eff2)
-
-(* ------------------------------------------------------------------------- *)
-(** Check let-definition *)
-and check_let ~pos env ienv body eff =
-  let (body_env, ims) = ImplicitEnv.begin_generalize env ienv in
-  let (body, tp, r_eff) = infer_expr_type body_env body eff in
-  (* Purity restriction: check if r_eff is pure. If so, then generalize type
-    of an expression *)
-  match r_eff with
-  | Pure ->
-    let (targs, ims) = ImplicitEnv.end_generalize_pure ims (T.Type.uvars tp) in
-    (* TODO: make sure that names do not overlap *)
-    let (body, sch) = ExprUtils.generalize ~pos targs ims body tp in
-    (sch, body, Pure)
-  | Impure ->
-    ImplicitEnv.end_generalize_impure ~env:body_env ~pos:body.pos ims tp;
-    let sch = T.Scheme.of_type tp in
-    (sch, body, Impure)
-
-(* ------------------------------------------------------------------------- *)
-(** Check a pattern-matching clause
-  In [check_match_clause env tp cl res_tp res_eff] the parameters have the
-  following meaning:
-  - [env]     -- an environment
-  - [tp]      -- type of the matched expression
-  - [cl]      -- clause
-  - [res_tp]  -- returned type
-  - [res_eff] -- returned effect *)
-and check_match_clause env tp (cl : S.match_clause) res_tp res_eff =
-  match cl.data with
-  | Clause(pat, body) ->
-    let scope = Env.scope env in
-    let (env, pat, _, r_eff1) = Pattern.check_type ~env ~scope pat tp in
-    let (body, r_eff2) = check_expr_type env body res_tp res_eff in
-    (pat, body, ret_effect_join r_eff1 r_eff2)
-
-and check_match_clauses env tp cls res_tp res_eff =
-  let (r_eff, cls) = List.fold_left_map
-    (fun r_eff1 cl ->
-      let (pat, body, r_eff2) = check_match_clause env tp cl res_tp res_eff in
-      (ret_effect_join r_eff1 r_eff2, (pat, body)))
-    Pure
-    cls
-  in
-  (cls, r_eff)
-
-and make_nonempty_match env tp cls res_tp res_eff =
-  let pos =
-    match cls with
-    | [] -> assert false
-    | cl :: cls ->
-      let p1 = cl.S.pos in
-      let p2 = List.fold_left (fun _ cl -> cl.S.pos) p1 cls in
-      Position.join p1 p2
-  in
-  let (cls, _) = check_match_clauses env tp cls res_tp res_eff in
-  let x = Var.fresh () in
-  let body =
-    { T.pos;
-      T.data = T.EMatch({ pos; data = T.EVar x }, cls, res_tp, res_eff) }
-  in (x, body)
-
-(* ------------------------------------------------------------------------- *)
-(** Check return clauses of handler.
-  In [check_return_clauses env rcs res_tp res_eff] the meaning of the
-  parameters is the following.
-  - [env]     -- the environment.
-  - [rcs]     -- list of clauses. If this list is empty, then the default
-      identity clause is created.
-  - [res_tp]  -- the expected of the return clause
-  - [ref_eff] -- the expected effect of the return clause
-
-  This function returns triple: a variable bound by the return clause,
-  its type, and the body of the clause (including pattern-matching). *)
-and check_return_clauses env rcs res_tp res_eff =
-  match rcs with
-  | [] ->
-    let x = Var.fresh () in
-    (x, res_tp, { T.pos = Position.nowhere; T.data = T.EVar x })
-  | _ ->
-    let tp = Env.fresh_uvar env T.Kind.k_type in
-    let (x, body) = make_nonempty_match env tp rcs res_tp res_eff in
-    (x, tp, body)
-
-(* ------------------------------------------------------------------------- *)
-(** Check finally clauses of handler.
-  In [check_finally_clauses env fcs hexpr htp req eff] the meaning of the
-  parameters is the following.
-  - [env]   -- the environment.
-  - [fcs]   -- list of clauses. If this list is empty, then the equivalent of
-      the default identity clause is created.
-  - [hexpr] -- the handler expression, to be wrapped around the finally
-      clauses.
-  - [htp]   -- the type of the handler expression
-  - [req]   -- type request of the bidirectional type-checking.
-  - [eff]   -- the expected effect of the clauses.
-
-  This function returns a triple with the same meaning as the triple returned
-  by [tr_expr] function. Handlers are always impure. *)
-and check_finally_clauses : type dir.
-  Env.t -> S.match_clause list -> T.expr -> T.typ ->
-    (T.typ, dir) request -> T.effrow ->
-      T.expr * (T.typ, dir) response * ret_effect =
-  fun env fcs hexpr htp req eff ->
-  match fcs with
-  | [] ->
-    begin match req with
-    | Infer -> (hexpr, Infered htp, Impure)
-    | Check tp ->
-      Error.check_unify_result ~pos:hexpr.pos
-        (Unification.subtype env htp tp)
-        ~on_error:(Error.expr_type_mismatch ~env htp tp);
-      (hexpr, Checked, Impure)
-    end
-  | _ ->
-    let (tp, (resp : (T.typ, dir) response)) =
-      match req with
-      | Infer ->
-        let tp = Env.fresh_uvar env T.Kind.k_type in
-        (tp, Infered tp)
-      | Check tp -> (tp, Checked)
-    in
-    let (x, body) = make_nonempty_match env htp fcs tp eff in
-    let expr =
-      { T.pos  = Position.join body.pos hexpr.pos;
-        T.data = T.ELet(x, T.Scheme.of_type htp, hexpr, body) }
-    in (expr, resp, Impure)
-
-(* ------------------------------------------------------------------------- *)
-(** Check the sequence of REPL definitions, provided by a user. Always
-  in type-check mode. *)
-and check_repl_def_seq env ienv def_seq tp eff =
-  let func () =
-    match def_seq () with
-    | Seq.Nil -> assert false
-    | Seq.Cons(def, def_seq) ->
-      let cont (type dir) env ienv (tp_req : (_, dir) request) eff :
-          _ * (_, dir) response * _ =
-        match tp_req with
-        | Check tp ->
-          let e = check_repl_def_seq env ienv def_seq tp eff in
-          (e, Checked, Impure)
-        | Infer ->
-          let tp = Env.fresh_uvar env T.Kind.k_type in
-          let e = check_repl_def_seq env ienv def_seq tp eff in
-          (e, Infered tp, Impure)
-      in
-      let (e, Checked, _) =
-        check_def env ienv def (Check tp) eff { run = cont } in
-      e
-  in
-  let e =
-    { T.pos  = Position.nowhere;
-      T.data = T.ERepl(InterpLib.Error.wrap_repl_cont func, tp, eff)
-    } in
-  e
-
-(* ------------------------------------------------------------------------- *)
-(** Check expression put into REPL *)
-and check_repl_expr env ienv e eff =
-  let (env1, ims) = ImplicitEnv.begin_generalize env ienv in
-  let (e, tp, r_eff) = infer_expr_type env e eff in
-  ImplicitEnv.end_generalize_impure ~pos:e.pos ~env:env1 ims tp;
-  let pp_ctx = Pretty.empty_context () in
-  (e, Pretty.type_to_string pp_ctx env tp, r_eff)
-=======
-    (check_repl_def_seq ~tcfix env ImplicitEnv.empty def_seq tp eff, Impure)
->>>>>>> 8a600ee6
+    (check_repl_def_seq ~tcfix env ImplicitEnv.empty def_seq tp eff, Impure)