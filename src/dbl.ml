(* This file is part of DBL, released under MIT license.
 * See LICENSE for details.
 *)

let usage_string =
  Printf.sprintf
    "Usage: %s [OPTION]... FILE [CMD_ARG]...\nAvailable OPTIONs are:"
    Sys.argv.(0)

let cli_lib_search_dirs = ref []
let cli_local_search_dirs = ref []

let include_cli_search_dirs () = 
  DblConfig.lib_search_dirs :=
    List.rev_append !cli_lib_search_dirs !DblConfig.lib_search_dirs;
  DblConfig.local_search_dirs :=
    List.rev_append !cli_local_search_dirs !DblConfig.local_search_dirs

let cmd_args_options = Arg.align
  [ "-args",
    Arg.Rest_all (fun args -> DblConfig.prog_args := args),
    "[CMD_ARG]... Pass remaining arguments to the interpreted program";

    "-dcone",
    Arg.Set Pipeline.dump_cone,
    " Dump internal ConE representation";

    "-dcore",
    Arg.Set Pipeline.dump_core,
    " Dump internal Core representation";

    "-no-prelude",
    Arg.Clear Pipeline.use_prelude,
    " Disable the prelude";

    "-no-stdlib",
    Arg.Clear Pipeline.use_stdlib,
    " Do not use the standard library";

    "-verbose-internal-errors",
    Arg.Set InterpLib.InternalError.verbose,
    " Make internal errors more verbose (for debugging only)";

    "-L",
    Arg.String (fun p -> cli_lib_search_dirs := p :: !cli_lib_search_dirs),
    " Add a path to library search directories";

    "-I",
    Arg.String (fun p -> cli_local_search_dirs := p :: !cli_local_search_dirs),
    " Add a path to local search directories";

    "-no-error-context",
    Arg.Clear DblConfig.display_error_context,
    " Do not print piece of code with error, just filename:line:character";

    "-color",
    Arg.Symbol (
      [ "always"; "never"; "auto"; ],
      (fun s -> DblConfig.print_colors_of_string s)),
    " Use colors when printing Errors.";

<<<<<<< HEAD
    "-test",
    Arg.Set DblConfig.test_tagless,
    " Run tagless tests";

    "-test-tags",
    Arg.String 
      (fun s -> String.split_on_char ',' s 
      |> List.map String.trim 
      |> List.map DblConfig.compile_glob 
      |> fun s -> DblConfig.test_globs := s),
    " Run tagged tests matching globs"
=======
    "-no-show-printing",
    Arg.Clear DblConfig.repl_show_printing,
    " Disable REPL from using method `show' for pretty-printing.";
>>>>>>> b0515e82
  ]

let fname = ref None

let proc_arg arg =
  match !fname with
  | None   ->
    fname := Some arg;
    (* Hack: change current argument to -args and reparse it in order
      to pass remaining arguments to the interpreted program *)
    Sys.argv.(!Arg.current) <- "-args";
    Arg.current := !Arg.current - 1
  | Some _ -> assert false

let _ =
  Arg.parse cmd_args_options proc_arg usage_string;
  include_cli_search_dirs ();
  try
    match !fname with
    | None       -> Pipeline.run_repl ()
    | Some fname -> Pipeline.run_file fname
  with
  | InterpLib.Error.Fatal_error -> exit 1
  | Eval.Runtime_error -> exit 2<|MERGE_RESOLUTION|>--- conflicted
+++ resolved
@@ -59,7 +59,6 @@
       (fun s -> DblConfig.print_colors_of_string s)),
     " Use colors when printing Errors.";
 
-<<<<<<< HEAD
     "-test",
     Arg.Set DblConfig.test_tagless,
     " Run tagless tests";
@@ -70,12 +69,11 @@
       |> List.map String.trim 
       |> List.map DblConfig.compile_glob 
       |> fun s -> DblConfig.test_globs := s),
-    " Run tagged tests matching globs"
-=======
+    " Run tagged tests matching globs";
+  
     "-no-show-printing",
     Arg.Clear DblConfig.repl_show_printing,
     " Disable REPL from using method `show' for pretty-printing.";
->>>>>>> b0515e82
   ]
 
 let fname = ref None
